#!/usr/bin/env python

# Copyright 2024 The HuggingFace Inc. team. All rights reserved.
#
# Licensed under the Apache License, Version 2.0 (the "License");
# you may not use this file except in compliance with the License.
# You may obtain a copy of the License at
#
#     http://www.apache.org/licenses/LICENSE-2.0
#
# Unless required by applicable law or agreed to in writing, software
# distributed under the License is distributed on an "AS IS" BASIS,
# WITHOUT WARRANTIES OR CONDITIONS OF ANY KIND, either express or implied.
# See the License for the specific language governing permissions and
# limitations under the License.
import logging
import os
import os.path as osp
import platform
import random
from contextlib import contextmanager
from datetime import datetime, timezone
from pathlib import Path
from typing import Any, Generator

import hydra
import numpy as np
import torch
from omegaconf import DictConfig


def none_or_int(value):
    if value == "None":
        return None
    return int(value)


def inside_slurm():
    """Check whether the python process was launched through slurm"""
    # TODO(rcadene): return False for interactive mode `--pty bash`
    return "SLURM_JOB_ID" in os.environ


def get_safe_torch_device(cfg_device: str, log: bool = False) -> torch.device:
    """Given a string, return a torch.device with checks on whether the device is available."""
    match cfg_device:
        case "cuda":
            assert torch.cuda.is_available()
            device = torch.device("cuda")
        case "mps":
            assert torch.backends.mps.is_available()
            device = torch.device("mps")
        case "cpu":
            device = torch.device("cpu")
            if log:
                logging.warning("Using CPU, this will be slow.")
        case _:
            device = torch.device(cfg_device)
            if log:
                logging.warning(f"Using custom {cfg_device} device.")

    return device


def get_global_random_state() -> dict[str, Any]:
    """Get the random state for `random`, `numpy`, and `torch`."""
    random_state_dict = {
        "random_state": random.getstate(),
        "numpy_random_state": np.random.get_state(),
        "torch_random_state": torch.random.get_rng_state(),
    }
    if torch.cuda.is_available():
        random_state_dict["torch_cuda_random_state"] = torch.cuda.random.get_rng_state()
    return random_state_dict


def set_global_random_state(random_state_dict: dict[str, Any]):
    """Set the random state for `random`, `numpy`, and `torch`.

    Args:
        random_state_dict: A dictionary of the form returned by `get_global_random_state`.
    """
    random.setstate(random_state_dict["random_state"])
    np.random.set_state(random_state_dict["numpy_random_state"])
    torch.random.set_rng_state(random_state_dict["torch_random_state"])
    if torch.cuda.is_available():
        torch.cuda.random.set_rng_state(random_state_dict["torch_cuda_random_state"])


def set_global_seed(seed):
    """Set seed for reproducibility."""
    random.seed(seed)
    np.random.seed(seed)
    torch.manual_seed(seed)
    if torch.cuda.is_available():
        torch.cuda.manual_seed_all(seed)


@contextmanager
def seeded_context(seed: int) -> Generator[None, None, None]:
    """Set the seed when entering a context, and restore the prior random state at exit.

    Example usage:

    ```
    a = random.random()  # produces some random number
    with seeded_context(1337):
        b = random.random()  # produces some other random number
    c = random.random()  # produces yet another random number, but the same it would have if we never made `b`
    ```
    """
    random_state_dict = get_global_random_state()
    set_global_seed(seed)
    yield None
    set_global_random_state(random_state_dict)


def init_logging():
    def custom_format(record):
        dt = datetime.now().strftime("%Y-%m-%d %H:%M:%S")
        fnameline = f"{record.pathname}:{record.lineno}"
        message = f"{record.levelname} {dt} {fnameline[-15:]:>15} {record.msg}"
        return message

    logging.basicConfig(level=logging.INFO)

    for handler in logging.root.handlers[:]:
        logging.root.removeHandler(handler)

    formatter = logging.Formatter()
    formatter.format = custom_format
    console_handler = logging.StreamHandler()
    console_handler.setFormatter(formatter)
    logging.getLogger().addHandler(console_handler)


def format_big_number(num, precision=0):
    suffixes = ["", "K", "M", "B", "T", "Q"]
    divisor = 1000.0

    for suffix in suffixes:
        if abs(num) < divisor:
            return f"{num:.{precision}f}{suffix}"
        num /= divisor

    return num


def _relative_path_between(path1: Path, path2: Path) -> Path:
    """Returns path1 relative to path2."""
    path1 = path1.absolute()
    path2 = path2.absolute()
    try:
        return path1.relative_to(path2)
    except ValueError:  # most likely because path1 is not a subpath of path2
        common_parts = Path(osp.commonpath([path1, path2])).parts
        return Path(
            "/".join([".."] * (len(path2.parts) - len(common_parts)) + list(path1.parts[len(common_parts) :]))
        )


def init_hydra_config(config_path: str, overrides: list[str] | None = None) -> DictConfig:
    """Initialize a Hydra config given only the path to the relevant config file.

    For config resolution, it is assumed that the config file's parent is the Hydra config dir.
    """
    # TODO(alexander-soare): Resolve configs without Hydra initialization.
    hydra.core.global_hydra.GlobalHydra.instance().clear()
    # Hydra needs a path relative to this file.
    hydra.initialize(
        str(_relative_path_between(Path(config_path).absolute().parent, Path(__file__).absolute().parent)),
        version_base="1.2",
    )
    cfg = hydra.compose(Path(config_path).stem, overrides)
    return cfg


def print_cuda_memory_usage():
    """Use this function to locate and debug memory leak."""
    import gc

    gc.collect()
    # Also clear the cache if you want to fully release the memory
    torch.cuda.empty_cache()
    print("Current GPU Memory Allocated: {:.2f} MB".format(torch.cuda.memory_allocated(0) / 1024**2))
    print("Maximum GPU Memory Allocated: {:.2f} MB".format(torch.cuda.max_memory_allocated(0) / 1024**2))
    print("Current GPU Memory Reserved: {:.2f} MB".format(torch.cuda.memory_reserved(0) / 1024**2))
    print("Maximum GPU Memory Reserved: {:.2f} MB".format(torch.cuda.max_memory_reserved(0) / 1024**2))


def capture_timestamp_utc():
    return datetime.now(timezone.utc)


def say(text, blocking=False):
    # Check if mac, linux, or windows.
    if platform.system() == "Darwin":
        cmd = f'say "{text}"'
<<<<<<< HEAD
    elif platform.system() == "Linux":
        cmd = f'spd-say "{text}"'
    elif platform.system() == "Windows":
=======
        if not blocking:
            cmd += " &"
    elif platform.system() == "Linux":
        cmd = f'spd-say "{text}"'
        if blocking:
            cmd += "  --wait"
    elif platform.system() == "Windows":
        # TODO(rcadene): Make blocking option work for Windows
>>>>>>> 114870d7
        cmd = (
            'PowerShell -Command "Add-Type -AssemblyName System.Speech; '
            f"(New-Object System.Speech.Synthesis.SpeechSynthesizer).Speak('{text}')\""
        )

<<<<<<< HEAD
    if not blocking and platform.system() in ["Darwin", "Linux"]:
        # TODO(rcadene): Make it work for Windows
        # Use the ampersand to run command in the background
        cmd += " &"

=======
>>>>>>> 114870d7
    os.system(cmd)


def log_say(text, play_sounds, blocking=False):
    logging.info(text)

    if play_sounds:
        say(text, blocking)<|MERGE_RESOLUTION|>--- conflicted
+++ resolved
@@ -196,11 +196,6 @@
     # Check if mac, linux, or windows.
     if platform.system() == "Darwin":
         cmd = f'say "{text}"'
-<<<<<<< HEAD
-    elif platform.system() == "Linux":
-        cmd = f'spd-say "{text}"'
-    elif platform.system() == "Windows":
-=======
         if not blocking:
             cmd += " &"
     elif platform.system() == "Linux":
@@ -209,20 +204,11 @@
             cmd += "  --wait"
     elif platform.system() == "Windows":
         # TODO(rcadene): Make blocking option work for Windows
->>>>>>> 114870d7
         cmd = (
             'PowerShell -Command "Add-Type -AssemblyName System.Speech; '
             f"(New-Object System.Speech.Synthesis.SpeechSynthesizer).Speak('{text}')\""
         )
 
-<<<<<<< HEAD
-    if not blocking and platform.system() in ["Darwin", "Linux"]:
-        # TODO(rcadene): Make it work for Windows
-        # Use the ampersand to run command in the background
-        cmd += " &"
-
-=======
->>>>>>> 114870d7
     os.system(cmd)
 
 

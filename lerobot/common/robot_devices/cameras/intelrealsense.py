"""
This file contains utilities for recording frames from Intel Realsense cameras.
"""

import argparse
import concurrent.futures
import logging
import math
import shutil
import threading
import time
import traceback
from collections import Counter
from dataclasses import dataclass, replace
from pathlib import Path
from threading import Thread

import numpy as np
from PIL import Image

from lerobot.common.robot_devices.utils import (
    RobotDeviceAlreadyConnectedError,
    RobotDeviceNotConnectedError,
)
from lerobot.common.utils.utils import capture_timestamp_utc
from lerobot.scripts.control_robot import busy_wait

SERIAL_NUMBER_INDEX = 1


<<<<<<< HEAD
def find_cameras(raise_when_empty=True) -> list[dict]:
=======
def find_camera_indices(raise_when_empty=True, mock=False) -> list[int]:
>>>>>>> 26f97cfd
    """
    Find the names and the serial numbers of the Intel RealSense cameras
    connected to the computer.
    """
<<<<<<< HEAD
    cameras = []
    for device in rs.context().query_devices():
        serial_number = int(device.get_info(rs.camera_info(SERIAL_NUMBER_INDEX)))
        name = device.get_info(rs.camera_info.name)
        cameras.append(
            {
                "serial_number": serial_number,
                "name": name,
            }
        )
=======
    if mock:
        from tests.mock_pyrealsense2 import (
            RSCameraInfo,
            RSContext,
        )
    else:
        from pyrealsense2 import camera_info as RSCameraInfo  # noqa: N812
        from pyrealsense2 import context as RSContext  # noqa: N812

    camera_ids = []
    for device in RSContext().query_devices():
        serial_number = int(device.get_info(RSCameraInfo(SERIAL_NUMBER_INDEX)))
        camera_ids.append(serial_number)
>>>>>>> 26f97cfd

    if raise_when_empty and len(cameras) == 0:
        raise OSError(
            "Not a single camera was detected. Try re-plugging, or re-installing `librealsense` and its python wrapper `pyrealsense2`, or updating the firmware."
        )

    return cameras


def save_image(img_array, serial_number, frame_index, images_dir):
    try:
        img = Image.fromarray(img_array)
        path = images_dir / f"camera_{serial_number}_frame_{frame_index:06d}.png"
        path.parent.mkdir(parents=True, exist_ok=True)
        img.save(str(path), quality=100)
        logging.info(f"Saved image: {path}")
    except Exception as e:
        logging.error(f"Failed to save image for camera {serial_number} frame {frame_index}: {e}")


def save_images_from_cameras(
    images_dir: Path,
    serial_numbers: list[int | None],
    fps=None,
    width=None,
    height=None,
    record_time_s=2,
    mock=False,
):
    """
    Initializes all the cameras and saves images to the directory. Useful to visually identify the camera
    associated to a given serial number.
    """
<<<<<<< HEAD
    if len(serial_numbers) == 0:
        camera_infos = find_cameras()
        serial_numbers = [cam["serial_number"] for cam in camera_infos]

    print("Connecting cameras")
    cameras = []
    for cam_sn in serial_numbers:
        print(f"{cam_sn=}")
        camera = IntelRealSenseCamera(cam_sn, fps=fps, width=width, height=height)
=======
    if camera_ids is None:
        camera_ids = find_camera_indices(mock=mock)

    if mock:
        from tests.mock_cv2 import COLOR_RGB2BGR, cvtColor
    else:
        from cv2 import COLOR_RGB2BGR, cvtColor

    print("Connecting cameras")
    cameras = []
    for cam_idx in camera_ids:
        camera = IntelRealSenseCamera(cam_idx, fps=fps, width=width, height=height, mock=mock)
>>>>>>> 26f97cfd
        camera.connect()
        print(
            f"IntelRealSenseCamera({camera.serial_number}, fps={camera.fps}, width={camera.width}, height={camera.height}, color_mode={camera.color_mode})"
        )
        cameras.append(camera)

    images_dir = Path(images_dir)
    if images_dir.exists():
        shutil.rmtree(
            images_dir,
        )
    images_dir.mkdir(parents=True, exist_ok=True)

    print(f"Saving images to {images_dir}")
    frame_index = 0
    start_time = time.perf_counter()
    try:
        with concurrent.futures.ThreadPoolExecutor(max_workers=1) as executor:
            while True:
                now = time.perf_counter()

                for camera in cameras:
                    # If we use async_read when fps is None, the loop will go full speed, and we will end up
                    # saving the same images from the cameras multiple times until the RAM/disk is full.
                    image = camera.read() if fps is None else camera.async_read()
                    if image is None:
                        print("No Frame")

                    bgr_converted_image = cvtColor(image, COLOR_RGB2BGR)

                    executor.submit(
                        save_image,
                        bgr_converted_image,
                        camera.serial_number,
                        frame_index,
                        images_dir,
                    )

                if fps is not None:
                    dt_s = time.perf_counter() - now
                    busy_wait(1 / fps - dt_s)

                if time.perf_counter() - start_time > record_time_s:
                    break

                print(f"Frame: {frame_index:04d}\tLatency (ms): {(time.perf_counter() - now) * 1000:.2f}")

                frame_index += 1
    finally:
        print(f"Images have been saved to {images_dir}")
        for camera in cameras:
            camera.disconnect()


@dataclass
class IntelRealSenseCameraConfig:
    """
    Example of tested options for Intel Real Sense D405:

    ```python
    IntelRealSenseCameraConfig(30, 640, 480)
    IntelRealSenseCameraConfig(60, 640, 480)
    IntelRealSenseCameraConfig(90, 640, 480)
    IntelRealSenseCameraConfig(30, 1280, 720)
    IntelRealSenseCameraConfig(30, 640, 480, use_depth=True)
    IntelRealSenseCameraConfig(30, 640, 480, rotation=90)
    ```
    """

    fps: int | None = None
    width: int | None = None
    height: int | None = None
    color_mode: str = "rgb"
    use_depth: bool = False
    force_hardware_reset: bool = True
<<<<<<< HEAD
    rotation: int | None = None
=======
    mock: bool = False
>>>>>>> 26f97cfd

    def __post_init__(self):
        if self.color_mode not in ["rgb", "bgr"]:
            raise ValueError(
                f"`color_mode` is expected to be 'rgb' or 'bgr', but {self.color_mode} is provided."
            )

        at_least_one_is_not_none = self.fps is not None or self.width is not None or self.height is not None
        at_least_one_is_none = self.fps is None or self.width is None or self.height is None
        if at_least_one_is_not_none and at_least_one_is_none:
            raise ValueError(
                "For `fps`, `width` and `height`, either all of them need to be set, or none of them, "
                f"but {self.fps=}, {self.width=}, {self.height=} were provided."
            )

        if self.rotation not in [-90, None, 90, 180]:
            raise ValueError(f"`rotation` must be in [-90, None, 90, 180] (got {self.rotation})")


class IntelRealSenseCamera:
    """
    The IntelRealSenseCamera class is similar to OpenCVCamera class but adds additional features for Intel Real Sense cameras:
    - is instantiated with the serial number of the camera - won't randomly change as it can be the case of OpenCVCamera for Linux,
    - can also be instantiated with the camera's name — if it's unique — using IntelRealSenseCamera.init_from_name(),
    - depth map can be returned.

    To find the camera indices of your cameras, you can run our utility script that will save a few frames for each camera:
    ```bash
    python lerobot/common/robot_devices/cameras/intelrealsense.py --images-dir outputs/images_from_intelrealsense_cameras
    ```

    When an IntelRealSenseCamera is instantiated, if no specific config is provided, the default fps, width, height and color_mode
    of the given camera will be used.

    Example of usage:
    ```python
    # Instantiate with its serial number
    camera = IntelRealSenseCamera(128422271347)
    # Or by its name if it's unique
    camera = IntelRealSenseCamera.init_from_name("Intel RealSense D405")
    camera.connect()
    color_image = camera.read()
    # when done using the camera, consider disconnecting
    camera.disconnect()
    ```

    Example of changing default fps, width, height and color_mode:
    ```python
    camera = IntelRealSenseCamera(serial_number, fps=30, width=1280, height=720)
    camera = connect()  # applies the settings, might error out if these settings are not compatible with the camera

    camera = IntelRealSenseCamera(serial_number, fps=90, width=640, height=480)
    camera = connect()

    camera = IntelRealSenseCamera(serial_number, fps=90, width=640, height=480, color_mode="bgr")
    camera = connect()
    ```

    Example of returning depth:
    ```python
    camera = IntelRealSenseCamera(serial_number, use_depth=True)
    camera.connect()
    color_image, depth_map = camera.read()
    ```
    """

    def __init__(
        self,
        serial_number: int,
        config: IntelRealSenseCameraConfig | None = None,
        **kwargs,
    ):
        if config is None:
            config = IntelRealSenseCameraConfig()

        # Overwrite the config arguments using kwargs
        config = replace(config, **kwargs)

        self.serial_number = serial_number
        self.fps = config.fps
        self.width = config.width
        self.height = config.height
        self.color_mode = config.color_mode
        self.use_depth = config.use_depth
        self.force_hardware_reset = config.force_hardware_reset
        self.mock = config.mock

        self.camera = None
        self.is_connected = False
        self.thread = None
        self.stop_event = None
        self.color_image = None
        self.depth_map = None
        self.logs = {}

        # TODO(alibets): Do we keep original width/height or do we define them after rotation?
        self.rotation = None
        if config.rotation == -90:
            self.rotation = cv2.ROTATE_90_COUNTERCLOCKWISE
        elif config.rotation == 90:
            self.rotation = cv2.ROTATE_90_CLOCKWISE
        elif config.rotation == 180:
            self.rotation = cv2.ROTATE_180

    @classmethod
    def init_from_name(cls, name: str, config: IntelRealSenseCameraConfig | None = None, **kwargs):
        camera_infos = find_cameras()
        camera_names = [cam["name"] for cam in camera_infos]
        this_name_count = Counter(camera_names)[name]
        if this_name_count > 1:
            # TODO(aliberts): Test this with multiple identical cameras (Aloha)
            raise ValueError(
                f"Multiple {name} cameras have been detected. Please use their serial number to instantiate them."
            )

        name_to_serial_dict = {cam["name"]: cam["serial_number"] for cam in camera_infos}
        cam_sn = name_to_serial_dict[name]

        if config is None:
            config = IntelRealSenseCameraConfig()

        # Overwrite the config arguments using kwargs
        config = replace(config, **kwargs)

        return cls(serial_number=cam_sn, config=config, **kwargs)

    def connect(self):
        if self.is_connected:
            raise RobotDeviceAlreadyConnectedError(
                f"IntelRealSenseCamera({self.serial_number}) is already connected."
            )

<<<<<<< HEAD
        config = rs.config()
        config.enable_device(str(self.serial_number))
=======
        if self.mock:
            from tests.mock_pyrealsense2 import (
                RSConfig,
                RSFormat,
                RSPipeline,
                RSStream,
            )
        else:
            from pyrealsense2 import config as RSConfig  # noqa: N812
            from pyrealsense2 import format as RSFormat  # noqa: N812
            from pyrealsense2 import pipeline as RSPipeline  # noqa: N812
            from pyrealsense2 import stream as RSStream  # noqa: N812

        config = RSConfig()
        config.enable_device(str(self.camera_index))
>>>>>>> 26f97cfd

        if self.fps and self.width and self.height:
            # TODO(rcadene): can we set rgb8 directly?
            config.enable_stream(RSStream.color, self.width, self.height, RSFormat.rgb8, self.fps)
        else:
            config.enable_stream(RSStream.color)

        if self.use_depth:
            if self.fps and self.width and self.height:
                config.enable_stream(RSStream.depth, self.width, self.height, RSFormat.z16, self.fps)
            else:
                config.enable_stream(RSStream.depth)

        self.camera = RSPipeline()
        try:
            profile = self.camera.start(config)
            is_camera_open = True
        except RuntimeError:
            is_camera_open = False
            traceback.print_exc()

        # If the camera doesn't work, display the camera indices corresponding to
        # valid cameras.
        if not is_camera_open:
            # Verify that the provided `serial_number` is valid before printing the traceback
            camera_infos = find_cameras()
            serial_numbers = [cam["serial_number"] for cam in camera_infos]
            if self.serial_number not in serial_numbers:
                raise ValueError(
                    f"`serial_number` is expected to be one of these available cameras {serial_numbers}, but {self.serial_number} is provided instead. "
                    "To find the serial number you should use, run `python lerobot/common/robot_devices/cameras/intelrealsense.py`."
                )

            raise OSError(f"Can't access IntelRealSenseCamera({self.serial_number}).")

        color_stream = profile.get_stream(RSStream.color)
        color_profile = color_stream.as_video_stream_profile()
        actual_fps = color_profile.fps()
        actual_width = color_profile.width()
        actual_height = color_profile.height()

        # Using `math.isclose` since actual fps can be a float (e.g. 29.9 instead of 30)
        if self.fps is not None and not math.isclose(self.fps, actual_fps, rel_tol=1e-3):
            # Using `OSError` since it's a broad that encompasses issues related to device communication
            raise OSError(
                f"Can't set {self.fps=} for IntelRealSenseCamera({self.camera_index}). Actual value is {actual_fps}."
            )
        if self.width is not None and self.width != actual_width:
            raise OSError(
                f"Can't set {self.width=} for IntelRealSenseCamera({self.camera_index}). Actual value is {actual_width}."
            )
        if self.height is not None and self.height != actual_height:
            raise OSError(
                f"Can't set {self.height=} for IntelRealSenseCamera({self.camera_index}). Actual value is {actual_height}."
            )

        self.fps = round(actual_fps)
        self.width = round(actual_width)
        self.height = round(actual_height)

        self.is_connected = True

    def read(self, temporary_color: str | None = None) -> np.ndarray | tuple[np.ndarray, np.ndarray]:
        """Read a frame from the camera returned in the format height x width x channels (e.g. 480 x 640 x 3)
        of type `np.uint8`, contrarily to the pytorch format which is float channel first.

        When `use_depth=True`, returns a tuple `(color_image, depth_map)` with a depth map in the format
        height x width (e.g. 480 x 640) of type np.uint16.

        Note: Reading a frame is done every `camera.fps` times per second, and it is blocking.
        If you are reading data from other sensors, we advise to use `camera.async_read()` which is non blocking version of `camera.read()`.
        """
        if not self.is_connected:
            raise RobotDeviceNotConnectedError(
                f"IntelRealSenseCamera({self.serial_number}) is not connected. Try running `camera.connect()` first."
            )

        start_time = time.perf_counter()

        frame = self.camera.wait_for_frames(timeout_ms=5000)

        color_frame = frame.get_color_frame()

        if not color_frame:
            raise OSError(f"Can't capture color image from IntelRealSenseCamera({self.serial_number}).")

        color_image = np.asanyarray(color_frame.get_data())

        requested_color_mode = self.color_mode if temporary_color is None else temporary_color
        if requested_color_mode not in ["rgb", "bgr"]:
            raise ValueError(
                f"Expected color values are 'rgb' or 'bgr', but {requested_color_mode} is provided."
            )

        # IntelRealSense uses RGB format as default (red, green, blue).
        if requested_color_mode == "bgr":
            if self.mock:
                from tests.mock_cv2 import COLOR_RGB2BGR, cvtColor
            else:
                from cv2 import COLOR_RGB2BGR, cvtColor

            color_image = cvtColor(color_image, COLOR_RGB2BGR)

        h, w, _ = color_image.shape
        if h != self.height or w != self.width:
            raise OSError(
                f"Can't capture color image with expected height and width ({self.height} x {self.width}). ({h} x {w}) returned instead."
            )

        if self.rotation is not None:
            color_image = cv2.rotate(color_image, self.rotation)

        # log the number of seconds it took to read the image
        self.logs["delta_timestamp_s"] = time.perf_counter() - start_time

        # log the utc time at which the image was received
        self.logs["timestamp_utc"] = capture_timestamp_utc()

        if self.use_depth:
            depth_frame = frame.get_depth_frame()
            if not depth_frame:
                raise OSError(f"Can't capture depth image from IntelRealSenseCamera({self.serial_number}).")

            depth_map = np.asanyarray(depth_frame.get_data())

            h, w = depth_map.shape
            if h != self.height or w != self.width:
                raise OSError(
                    f"Can't capture depth map with expected height and width ({self.height} x {self.width}). ({h} x {w}) returned instead."
                )

            if self.rotation is not None:
                depth_map = cv2.rotate(depth_map, self.rotation)

            return color_image, depth_map
        else:
            return color_image

    def read_loop(self):
        while not self.stop_event.is_set():
            if self.use_depth:
                self.color_image, self.depth_map = self.read()
            else:
                self.color_image = self.read()

    def async_read(self):
        """Access the latest color image"""
        if not self.is_connected:
            raise RobotDeviceNotConnectedError(
                f"IntelRealSenseCamera({self.serial_number}) is not connected. Try running `camera.connect()` first."
            )

        if self.thread is None:
            self.stop_event = threading.Event()
            self.thread = Thread(target=self.read_loop, args=())
            self.thread.daemon = True
            self.thread.start()

        num_tries = 0
        while self.color_image is None:
            # TODO(rcadene, aliberts): intelrealsense has diverged compared to opencv over here
            num_tries += 1
            time.sleep(1 / self.fps)
            if num_tries > self.fps and (self.thread.ident is None or not self.thread.is_alive()):
                raise Exception(
                    "The thread responsible for `self.async_read()` took too much time to start. There might be an issue. Verify that `self.thread.start()` has been called."
                )

        if self.use_depth:
            return self.color_image, self.depth_map
        else:
            return self.color_image

    def disconnect(self):
        if not self.is_connected:
            raise RobotDeviceNotConnectedError(
                f"IntelRealSenseCamera({self.serial_number}) is not connected. Try running `camera.connect()` first."
            )

        if self.thread is not None and self.thread.is_alive():
            # wait for the thread to finish
            self.stop_event.set()
            self.thread.join()
            self.thread = None
            self.stop_event = None

        self.camera.stop()
        self.camera = None

        self.is_connected = False

    def __del__(self):
        if getattr(self, "is_connected", False):
            self.disconnect()


if __name__ == "__main__":
    parser = argparse.ArgumentParser(
        description="Save a few frames using `IntelRealSenseCamera` for all cameras connected to the computer, or a selected subset."
    )
    parser.add_argument(
        "--camera-ids",
        type=int,
        nargs="*",
        default=None,
        help="List of camera indices used to instantiate the `IntelRealSenseCamera`. If not provided, find and use all available camera indices.",
    )
    parser.add_argument(
        "--fps",
        type=int,
        default=30,
        help="Set the number of frames recorded per seconds for all cameras. If not provided, use the default fps of each camera.",
    )
    parser.add_argument(
        "--width",
        type=str,
        default=640,
        help="Set the width for all cameras. If not provided, use the default width of each camera.",
    )
    parser.add_argument(
        "--height",
        type=str,
        default=480,
        help="Set the height for all cameras. If not provided, use the default height of each camera.",
    )
    parser.add_argument(
        "--images-dir",
        type=Path,
        default="outputs/images_from_intelrealsense_cameras",
        help="Set directory to save a few frames for each camera.",
    )
    parser.add_argument(
        "--record-time-s",
        type=float,
        default=2.0,
        help="Set the number of seconds used to record the frames. By default, 2 seconds.",
    )
    args = parser.parse_args()
    save_images_from_cameras(**vars(args))<|MERGE_RESOLUTION|>--- conflicted
+++ resolved
@@ -28,16 +28,16 @@
 SERIAL_NUMBER_INDEX = 1
 
 
-<<<<<<< HEAD
-def find_cameras(raise_when_empty=True) -> list[dict]:
-=======
-def find_camera_indices(raise_when_empty=True, mock=False) -> list[int]:
->>>>>>> 26f97cfd
+def find_cameras(raise_when_empty=True, mock=False) -> list[dict]:
     """
     Find the names and the serial numbers of the Intel RealSense cameras
     connected to the computer.
     """
-<<<<<<< HEAD
+    if mock:
+        import tests.mock_pyrealsense2 as rs
+    else:
+        import pyrealsense2 as rs
+
     cameras = []
     for device in rs.context().query_devices():
         serial_number = int(device.get_info(rs.camera_info(SERIAL_NUMBER_INDEX)))
@@ -48,21 +48,6 @@
                 "name": name,
             }
         )
-=======
-    if mock:
-        from tests.mock_pyrealsense2 import (
-            RSCameraInfo,
-            RSContext,
-        )
-    else:
-        from pyrealsense2 import camera_info as RSCameraInfo  # noqa: N812
-        from pyrealsense2 import context as RSContext  # noqa: N812
-
-    camera_ids = []
-    for device in RSContext().query_devices():
-        serial_number = int(device.get_info(RSCameraInfo(SERIAL_NUMBER_INDEX)))
-        camera_ids.append(serial_number)
->>>>>>> 26f97cfd
 
     if raise_when_empty and len(cameras) == 0:
         raise OSError(
@@ -96,30 +81,20 @@
     Initializes all the cameras and saves images to the directory. Useful to visually identify the camera
     associated to a given serial number.
     """
-<<<<<<< HEAD
     if len(serial_numbers) == 0:
-        camera_infos = find_cameras()
+        camera_infos = find_cameras(mock=mock)
         serial_numbers = [cam["serial_number"] for cam in camera_infos]
+
+    if mock:
+        import tests.mock_cv2 as cv2
+    else:
+        import cv2
 
     print("Connecting cameras")
     cameras = []
     for cam_sn in serial_numbers:
         print(f"{cam_sn=}")
-        camera = IntelRealSenseCamera(cam_sn, fps=fps, width=width, height=height)
-=======
-    if camera_ids is None:
-        camera_ids = find_camera_indices(mock=mock)
-
-    if mock:
-        from tests.mock_cv2 import COLOR_RGB2BGR, cvtColor
-    else:
-        from cv2 import COLOR_RGB2BGR, cvtColor
-
-    print("Connecting cameras")
-    cameras = []
-    for cam_idx in camera_ids:
-        camera = IntelRealSenseCamera(cam_idx, fps=fps, width=width, height=height, mock=mock)
->>>>>>> 26f97cfd
+        camera = IntelRealSenseCamera(cam_sn, fps=fps, width=width, height=height, mock=mock)
         camera.connect()
         print(
             f"IntelRealSenseCamera({camera.serial_number}, fps={camera.fps}, width={camera.width}, height={camera.height}, color_mode={camera.color_mode})"
@@ -148,7 +123,7 @@
                     if image is None:
                         print("No Frame")
 
-                    bgr_converted_image = cvtColor(image, COLOR_RGB2BGR)
+                    bgr_converted_image = cv2.cvtColor(image, cv2.COLOR_RGB2BGR)
 
                     executor.submit(
                         save_image,
@@ -195,11 +170,8 @@
     color_mode: str = "rgb"
     use_depth: bool = False
     force_hardware_reset: bool = True
-<<<<<<< HEAD
     rotation: int | None = None
-=======
     mock: bool = False
->>>>>>> 26f97cfd
 
     def __post_init__(self):
         if self.color_mode not in ["rgb", "bgr"]:
@@ -295,6 +267,11 @@
         self.depth_map = None
         self.logs = {}
 
+        if self.mock:
+            import tests.mock_cv2 as cv2
+        else:
+            import cv2
+
         # TODO(alibets): Do we keep original width/height or do we define them after rotation?
         self.rotation = None
         if config.rotation == -90:
@@ -332,40 +309,27 @@
                 f"IntelRealSenseCamera({self.serial_number}) is already connected."
             )
 
-<<<<<<< HEAD
+        if self.mock:
+            import tests.mock_pyrealsense2 as rs
+        else:
+            import pyrealsense2 as rs
+
         config = rs.config()
         config.enable_device(str(self.serial_number))
-=======
-        if self.mock:
-            from tests.mock_pyrealsense2 import (
-                RSConfig,
-                RSFormat,
-                RSPipeline,
-                RSStream,
-            )
-        else:
-            from pyrealsense2 import config as RSConfig  # noqa: N812
-            from pyrealsense2 import format as RSFormat  # noqa: N812
-            from pyrealsense2 import pipeline as RSPipeline  # noqa: N812
-            from pyrealsense2 import stream as RSStream  # noqa: N812
-
-        config = RSConfig()
-        config.enable_device(str(self.camera_index))
->>>>>>> 26f97cfd
 
         if self.fps and self.width and self.height:
             # TODO(rcadene): can we set rgb8 directly?
-            config.enable_stream(RSStream.color, self.width, self.height, RSFormat.rgb8, self.fps)
+            config.enable_stream(rs.stream.color, self.width, self.height, rs.format.rgb8, self.fps)
         else:
-            config.enable_stream(RSStream.color)
+            config.enable_stream(rs.stream.color)
 
         if self.use_depth:
             if self.fps and self.width and self.height:
-                config.enable_stream(RSStream.depth, self.width, self.height, RSFormat.z16, self.fps)
+                config.enable_stream(rs.stream.depth, self.width, self.height, rs.format.z16, self.fps)
             else:
-                config.enable_stream(RSStream.depth)
-
-        self.camera = RSPipeline()
+                config.enable_stream(rs.stream.depth)
+
+        self.camera = rs.pipeline()
         try:
             profile = self.camera.start(config)
             is_camera_open = True
@@ -387,7 +351,7 @@
 
             raise OSError(f"Can't access IntelRealSenseCamera({self.serial_number}).")
 
-        color_stream = profile.get_stream(RSStream.color)
+        color_stream = profile.get_stream(rs.stream.color)
         color_profile = color_stream.as_video_stream_profile()
         actual_fps = color_profile.fps()
         actual_width = color_profile.width()
@@ -449,11 +413,11 @@
         # IntelRealSense uses RGB format as default (red, green, blue).
         if requested_color_mode == "bgr":
             if self.mock:
-                from tests.mock_cv2 import COLOR_RGB2BGR, cvtColor
+                import tests.mock_cv2 as cv2
             else:
-                from cv2 import COLOR_RGB2BGR, cvtColor
-
-            color_image = cvtColor(color_image, COLOR_RGB2BGR)
+                import cv2
+
+            color_image = cv2.cvtColor(color_image, cv2.COLOR_RGB2BGR)
 
         h, w, _ = color_image.shape
         if h != self.height or w != self.width:

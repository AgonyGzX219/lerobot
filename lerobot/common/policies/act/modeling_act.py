#!/usr/bin/env python

# Copyright 2024 Tony Z. Zhao and The HuggingFace Inc. team. All rights reserved.
#
# Licensed under the Apache License, Version 2.0 (the "License");
# you may not use this file except in compliance with the License.
# You may obtain a copy of the License at
#
#     http://www.apache.org/licenses/LICENSE-2.0
#
# Unless required by applicable law or agreed to in writing, software
# distributed under the License is distributed on an "AS IS" BASIS,
# WITHOUT WARRANTIES OR CONDITIONS OF ANY KIND, either express or implied.
# See the License for the specific language governing permissions and
# limitations under the License.
"""Action Chunking Transformer Policy

As per Learning Fine-Grained Bimanual Manipulation with Low-Cost Hardware (https://arxiv.org/abs/2304.13705).
The majority of changes here involve removing unused code, unifying naming, and adding helpful comments.
"""

import math
from collections import deque
from itertools import chain
from typing import Callable

import einops
import numpy as np
import torch
import torch.nn.functional as F  # noqa: N812
import torchvision
from huggingface_hub import PyTorchModelHubMixin
from torch import Tensor, nn
from torchvision.models._utils import IntermediateLayerGetter
from torchvision.ops.misc import FrozenBatchNorm2d

from lerobot.common.policies.act.configuration_act import ACTConfig
from lerobot.common.policies.normalize import Normalize, Unnormalize


class ACTPolicy(nn.Module, PyTorchModelHubMixin):
    """
    Action Chunking Transformer Policy as per Learning Fine-Grained Bimanual Manipulation with Low-Cost
    Hardware (paper: https://arxiv.org/abs/2304.13705, code: https://github.com/tonyzhaozh/act)
    """

    name = "act"

    def __init__(
        self,
        config: ACTConfig | None = None,
        dataset_stats: dict[str, dict[str, Tensor]] | None = None,
    ):
        """
        Args:
            config: Policy configuration class instance or None, in which case the default instantiation of
                    the configuration class is used.
            dataset_stats: Dataset statistics to be used for normalization. If not passed here, it is expected
                that they will be passed with a call to `load_state_dict` before the policy is used.
        """
        super().__init__()
        if config is None:
            config = ACTConfig()
<<<<<<< HEAD
        self.config: ACTConfig = config
=======
        self.config = config

>>>>>>> 68c1b134
        self.normalize_inputs = Normalize(
            config.input_shapes, config.input_normalization_modes, dataset_stats
        )
        self.normalize_targets = Normalize(
            config.output_shapes, config.output_normalization_modes, dataset_stats
        )
        self.unnormalize_outputs = Unnormalize(
            config.output_shapes, config.output_normalization_modes, dataset_stats
        )

        self.model = ACT(config)

        self.expected_image_keys = [k for k in config.input_shapes if k.startswith("observation.image")]

        self.reset()

    def reset(self):
        """This should be called whenever the environment is reset."""
        if self.config.temporal_ensemble_momentum is not None:
            self._ensembled_actions = None
        else:
            self._action_queue = deque([], maxlen=self.config.n_action_steps)

    @torch.no_grad
    def select_action(self, batch: dict[str, Tensor]) -> Tensor:
        """Select a single action given environment observations.

        This method wraps `select_actions` in order to return one action at a time for execution in the
        environment. It works by managing the actions in a queue and only calling `select_actions` when the
        queue is empty.
        """
        self.eval()

        batch = self.normalize_inputs(batch)
        batch["observation.images"] = torch.stack([batch[k] for k in self.expected_image_keys], dim=-4)

        # If we are doing temporal ensembling, keep track of the exponential moving average (EMA), and return
        # the first action.
        if self.config.temporal_ensemble_momentum is not None:
            actions = self.model(batch)[0]  # (batch_size, chunk_size, action_dim)
            if self._ensembled_actions is None:
                self._ensembled_actions = actions.clone()
            else:
                # self._ensembled_actions will have shape (batch_size, chunk_size - 1, action_dim). Compute
                # the EMA update for those entries.
                alpha = self.config.temporal_ensemble_momentum
                self._ensembled_actions = alpha * self._ensembled_actions + (1 - alpha) * actions[:, :-1]
                # The last action, which has no prior moving average, needs to get concatenated onto the end.
                self._ensembled_actions = torch.cat([self._ensembled_actions, actions[:, -1:]], dim=1)
            # "Consume" the first action.
            action, self._ensembled_actions = self._ensembled_actions[:, 0], self._ensembled_actions[:, 1:]
            return action

        # Action queue logic for n_action_steps > 1. When the action_queue is depleted, populate it by
        # querying the policy.
        if len(self._action_queue) == 0:
            actions = self.model(batch)[0][:, : self.config.n_action_steps]

            # TODO(rcadene): make _forward return output dictionary?
            actions = self.unnormalize_outputs({"action": actions})["action"]

            # `self.model.forward` returns a (batch_size, n_action_steps, action_dim) tensor, but the queue
            # effectively has shape (n_action_steps, batch_size, *), hence the transpose.
            self._action_queue.extend(actions.transpose(0, 1))
        return self._action_queue.popleft()

    def forward(self, batch: dict[str, Tensor]) -> dict[str, Tensor]:
        """Run the batch through the model and compute the loss for training or validation."""
        batch = self.normalize_inputs(batch)
        batch["observation.images"] = torch.stack([batch[k] for k in self.expected_image_keys], dim=-4)
        batch = self.normalize_targets(batch)
        actions_hat, (mu_hat, log_sigma_x2_hat) = self.model(batch)

        l1_loss = (
            F.l1_loss(batch["action"], actions_hat, reduction="none") * ~batch["action_is_pad"].unsqueeze(-1)
        ).mean()

        loss_dict = {"l1_loss": l1_loss.item()}
        if self.config.use_vae:
            # Calculate Dₖₗ(latent_pdf || standard_normal). Note: After computing the KL-divergence for
            # each dimension independently, we sum over the latent dimension to get the total
            # KL-divergence per batch element, then take the mean over the batch.
            # (See App. B of https://arxiv.org/abs/1312.6114 for more details).
            mean_kld = (
                (-0.5 * (1 + log_sigma_x2_hat - mu_hat.pow(2) - (log_sigma_x2_hat).exp())).sum(-1).mean()
            )
            loss_dict["kld_loss"] = mean_kld.item()
            loss_dict["loss"] = l1_loss + mean_kld * self.config.kl_weight
        else:
            loss_dict["loss"] = l1_loss

        return loss_dict


class ACT(nn.Module):
    """Action Chunking Transformer: The underlying neural network for ACTPolicy.

    Note: In this code we use the terms `vae_encoder`, 'encoder', `decoder`. The meanings are as follows.
        - The `vae_encoder` is, as per the literature around variational auto-encoders (VAE), the part of the
          model that encodes the target data (a sequence of actions), and the condition (the robot
          joint-space).
        - A transformer with an `encoder` (not the VAE encoder) and `decoder` (not the VAE decoder) with
          cross-attention is used as the VAE decoder. For these terms, we drop the `vae_` prefix because we
          have an option to train this model without the variational objective (in which case we drop the
          `vae_encoder` altogether, and nothing about this model has anything to do with a VAE).

                                 Transformer
                                 Used alone for inference
                                 (acts as VAE decoder
                                  during training)
                                ┌───────────────────────┐
                                │             Outputs   │
                                │                ▲      │
                                │     ┌─────►┌───────┐  │
                   ┌──────┐     │     │      │Transf.│  │
                   │      │     │     ├─────►│decoder│  │
              ┌────┴────┐ │     │     │      │       │  │
              │         │ │     │ ┌───┴───┬─►│       │  │
              │ VAE     │ │     │ │       │  └───────┘  │
              │ encoder │ │     │ │Transf.│             │
              │         │ │     │ │encoder│             │
              └───▲─────┘ │     │ │       │             │
                  │       │     │ └▲──▲─▲─┘             │
                  │       │     │  │  │ │               │
                inputs    └─────┼──┘  │ image emb.      │
                                │    state emb.         │
                                └───────────────────────┘
    """

    def __init__(self, config: ACTConfig):
        super().__init__()
        self.config = config
        # BERT style VAE encoder with input [cls, *joint_space_configuration, *action_sequence].
        # The cls token forms parameters of the latent's distribution (like this [*means, *log_variances]).
        if self.config.use_vae:
            self.vae_encoder = ACTEncoder(config)
            self.vae_encoder_cls_embed = nn.Embedding(1, config.dim_model)
            # Projection layer for joint-space configuration to hidden dimension.
            self.vae_encoder_robot_state_input_proj = nn.Linear(
                config.input_shapes["observation.state"][0], config.dim_model
            )
            # Projection layer for action (joint-space target) to hidden dimension.
            self.vae_encoder_action_input_proj = nn.Linear(
                config.input_shapes["observation.state"][0], config.dim_model
            )
            self.latent_dim = config.latent_dim
            # Projection layer from the VAE encoder's output to the latent distribution's parameter space.
            self.vae_encoder_latent_output_proj = nn.Linear(config.dim_model, self.latent_dim * 2)
            # Fixed sinusoidal positional embedding the whole input to the VAE encoder. Unsqueeze for batch
            # dimension.
            self.register_buffer(
                "vae_encoder_pos_enc",
                create_sinusoidal_pos_embedding(1 + 1 + config.chunk_size, config.dim_model).unsqueeze(0),
            )

        # Backbone for image feature extraction.
        backbone_model = getattr(torchvision.models, config.vision_backbone)(
            replace_stride_with_dilation=[False, False, config.replace_final_stride_with_dilation],
            weights=config.pretrained_backbone_weights,
            norm_layer=FrozenBatchNorm2d,
        )
        # Note: The assumption here is that we are using a ResNet model (and hence layer4 is the final feature
        # map).
        # Note: The forward method of this returns a dict: {"feature_map": output}.
        self.backbone = IntermediateLayerGetter(backbone_model, return_layers={"layer4": "feature_map"})

        # Transformer (acts as VAE decoder when training with the variational objective).
        self.encoder = ACTEncoder(config)
        self.decoder = ACTDecoder(config)

        # Transformer encoder input projections. The tokens will be structured like
        # [latent, robot_state, image_feature_map_pixels].
        self.encoder_robot_state_input_proj = nn.Linear(
            config.input_shapes["observation.state"][0], config.dim_model
        )
        self.encoder_latent_input_proj = nn.Linear(self.latent_dim, config.dim_model)
        self.encoder_img_feat_input_proj = nn.Conv2d(
            backbone_model.fc.in_features, config.dim_model, kernel_size=1
        )
        # Transformer encoder positional embeddings.
        self.encoder_robot_and_latent_pos_embed = nn.Embedding(2, config.dim_model)
        self.encoder_cam_feat_pos_embed = ACTSinusoidalPositionEmbedding2d(config.dim_model // 2)

        # Transformer decoder.
        # Learnable positional embedding for the transformer's decoder (in the style of DETR object queries).
        self.decoder_pos_embed = nn.Embedding(config.chunk_size, config.dim_model)

        # Final action regression head on the output of the transformer's decoder.
        self.action_head = nn.Linear(config.dim_model, config.output_shapes["action"][0])

        self._reset_parameters()

    def _reset_parameters(self):
        """Xavier-uniform initialization of the transformer parameters as in the original code."""
        for p in chain(self.encoder.parameters(), self.decoder.parameters()):
            if p.dim() > 1:
                nn.init.xavier_uniform_(p)

    def forward(self, batch: dict[str, Tensor]) -> tuple[Tensor, tuple[Tensor, Tensor] | tuple[None, None]]:
        """A forward pass through the Action Chunking Transformer (with optional VAE encoder).

        `batch` should have the following structure:

        {
            "observation.state": (B, state_dim) batch of robot states.
            "observation.images": (B, n_cameras, C, H, W) batch of images.
            "action" (optional, only if training with VAE): (B, chunk_size, action dim) batch of actions.
        }

        Returns:
            (B, chunk_size, action_dim) batch of action sequences
            Tuple containing the latent PDF's parameters (mean, log(σ²)) both as (B, L) tensors where L is the
            latent dimension.
        """
        if self.config.use_vae and self.training:
            assert (
                "action" in batch
            ), "actions must be provided when using the variational objective in training mode."

        batch_size = batch["observation.state"].shape[0]

        # Prepare the latent for input to the transformer encoder.
        if self.config.use_vae and "action" in batch:
            # Prepare the input to the VAE encoder: [cls, *joint_space_configuration, *action_sequence].
            cls_embed = einops.repeat(
                self.vae_encoder_cls_embed.weight, "1 d -> b 1 d", b=batch_size
            )  # (B, 1, D)
            robot_state_embed = self.vae_encoder_robot_state_input_proj(batch["observation.state"]).unsqueeze(
                1
            )  # (B, 1, D)
            action_embed = self.vae_encoder_action_input_proj(batch["action"])  # (B, S, D)
            vae_encoder_input = torch.cat([cls_embed, robot_state_embed, action_embed], axis=1)  # (B, S+2, D)

            # Prepare fixed positional embedding.
            # Note: detach() shouldn't be necessary but leaving it the same as the original code just in case.
            pos_embed = self.vae_encoder_pos_enc.clone().detach()  # (1, S+2, D)

            # Forward pass through VAE encoder to get the latent PDF parameters.
            cls_token_out = self.vae_encoder(
                vae_encoder_input.permute(1, 0, 2), pos_embed=pos_embed.permute(1, 0, 2)
            )[0]  # select the class token, with shape (B, D)
            latent_pdf_params = self.vae_encoder_latent_output_proj(cls_token_out)
            mu = latent_pdf_params[:, : self.latent_dim]
            # This is 2log(sigma). Done this way to match the original implementation.
            log_sigma_x2 = latent_pdf_params[:, self.latent_dim :]

            # Sample the latent with the reparameterization trick.
            latent_sample = mu + log_sigma_x2.div(2).exp() * torch.randn_like(mu)
        else:
            # When not using the VAE encoder, we set the latent to be all zeros.
            mu = log_sigma_x2 = None
            latent_sample = torch.zeros([batch_size, self.latent_dim], dtype=torch.float32).to(
                batch["observation.state"].device
            )

        # Prepare all other transformer encoder inputs.
        # Camera observation features and positional embeddings.
        all_cam_features = []
        all_cam_pos_embeds = []
        images = batch["observation.images"]
        for cam_index in range(images.shape[-4]):
            cam_features = self.backbone(images[:, cam_index])["feature_map"]
            cam_pos_embed = self.encoder_cam_feat_pos_embed(cam_features).to(dtype=cam_features.dtype)
            cam_features = self.encoder_img_feat_input_proj(cam_features)  # (B, C, h, w)
            all_cam_features.append(cam_features)
            all_cam_pos_embeds.append(cam_pos_embed)
        # Concatenate camera observation feature maps and positional embeddings along the width dimension.
        encoder_in = torch.cat(all_cam_features, axis=-1)
        cam_pos_embed = torch.cat(all_cam_pos_embeds, axis=-1)

        # Get positional embeddings for robot state and latent.
        robot_state_embed = self.encoder_robot_state_input_proj(batch["observation.state"])  # (B, C)
        latent_embed = self.encoder_latent_input_proj(latent_sample)  # (B, C)

        # Stack encoder input and positional embeddings moving to (S, B, C).
        encoder_in = torch.cat(
            [
                torch.stack([latent_embed, robot_state_embed], axis=0),
                einops.rearrange(encoder_in, "b c h w -> (h w) b c"),
            ]
        )
        pos_embed = torch.cat(
            [
                self.encoder_robot_and_latent_pos_embed.weight.unsqueeze(1),
                cam_pos_embed.flatten(2).permute(2, 0, 1),
            ],
            axis=0,
        )

        # Forward pass through the transformer modules.
        encoder_out = self.encoder(encoder_in, pos_embed=pos_embed)
        decoder_in = torch.zeros(
            (self.config.chunk_size, batch_size, self.config.dim_model),
            dtype=pos_embed.dtype,
            device=pos_embed.device,
        )
        decoder_out = self.decoder(
            decoder_in,
            encoder_out,
            encoder_pos_embed=pos_embed,
            decoder_pos_embed=self.decoder_pos_embed.weight.unsqueeze(1),
        )

        # Move back to (B, S, C).
        decoder_out = decoder_out.transpose(0, 1)

        actions = self.action_head(decoder_out)

        return actions, (mu, log_sigma_x2)


class ACTEncoder(nn.Module):
    """Convenience module for running multiple encoder layers, maybe followed by normalization."""

    def __init__(self, config: ACTConfig):
        super().__init__()
        self.layers = nn.ModuleList([ACTEncoderLayer(config) for _ in range(config.n_encoder_layers)])
        self.norm = nn.LayerNorm(config.dim_model) if config.pre_norm else nn.Identity()

    def forward(self, x: Tensor, pos_embed: Tensor | None = None) -> Tensor:
        for layer in self.layers:
            x = layer(x, pos_embed=pos_embed)
        x = self.norm(x)
        return x


class ACTEncoderLayer(nn.Module):
    def __init__(self, config: ACTConfig):
        super().__init__()
        self.self_attn = nn.MultiheadAttention(config.dim_model, config.n_heads, dropout=config.dropout)

        # Feed forward layers.
        self.linear1 = nn.Linear(config.dim_model, config.dim_feedforward)
        self.dropout = nn.Dropout(config.dropout)
        self.linear2 = nn.Linear(config.dim_feedforward, config.dim_model)

        self.norm1 = nn.LayerNorm(config.dim_model)
        self.norm2 = nn.LayerNorm(config.dim_model)
        self.dropout1 = nn.Dropout(config.dropout)
        self.dropout2 = nn.Dropout(config.dropout)

        self.activation = get_activation_fn(config.feedforward_activation)
        self.pre_norm = config.pre_norm

    def forward(self, x, pos_embed: Tensor | None = None) -> Tensor:
        skip = x
        if self.pre_norm:
            x = self.norm1(x)
        q = k = x if pos_embed is None else x + pos_embed
        x = self.self_attn(q, k, value=x)[0]  # select just the output, not the attention weights
        x = skip + self.dropout1(x)
        if self.pre_norm:
            skip = x
            x = self.norm2(x)
        else:
            x = self.norm1(x)
            skip = x
        x = self.linear2(self.dropout(self.activation(self.linear1(x))))
        x = skip + self.dropout2(x)
        if not self.pre_norm:
            x = self.norm2(x)
        return x


class ACTDecoder(nn.Module):
    def __init__(self, config: ACTConfig):
        """Convenience module for running multiple decoder layers followed by normalization."""
        super().__init__()
        self.layers = nn.ModuleList([ACTDecoderLayer(config) for _ in range(config.n_decoder_layers)])
        self.norm = nn.LayerNorm(config.dim_model)

    def forward(
        self,
        x: Tensor,
        encoder_out: Tensor,
        decoder_pos_embed: Tensor | None = None,
        encoder_pos_embed: Tensor | None = None,
    ) -> Tensor:
        for layer in self.layers:
            x = layer(
                x, encoder_out, decoder_pos_embed=decoder_pos_embed, encoder_pos_embed=encoder_pos_embed
            )
        if self.norm is not None:
            x = self.norm(x)
        return x


class ACTDecoderLayer(nn.Module):
    def __init__(self, config: ACTConfig):
        super().__init__()
        self.self_attn = nn.MultiheadAttention(config.dim_model, config.n_heads, dropout=config.dropout)
        self.multihead_attn = nn.MultiheadAttention(config.dim_model, config.n_heads, dropout=config.dropout)

        # Feed forward layers.
        self.linear1 = nn.Linear(config.dim_model, config.dim_feedforward)
        self.dropout = nn.Dropout(config.dropout)
        self.linear2 = nn.Linear(config.dim_feedforward, config.dim_model)

        self.norm1 = nn.LayerNorm(config.dim_model)
        self.norm2 = nn.LayerNorm(config.dim_model)
        self.norm3 = nn.LayerNorm(config.dim_model)
        self.dropout1 = nn.Dropout(config.dropout)
        self.dropout2 = nn.Dropout(config.dropout)
        self.dropout3 = nn.Dropout(config.dropout)

        self.activation = get_activation_fn(config.feedforward_activation)
        self.pre_norm = config.pre_norm

    def maybe_add_pos_embed(self, tensor: Tensor, pos_embed: Tensor | None) -> Tensor:
        return tensor if pos_embed is None else tensor + pos_embed

    def forward(
        self,
        x: Tensor,
        encoder_out: Tensor,
        decoder_pos_embed: Tensor | None = None,
        encoder_pos_embed: Tensor | None = None,
    ) -> Tensor:
        """
        Args:
            x: (Decoder Sequence, Batch, Channel) tensor of input tokens.
            encoder_out: (Encoder Sequence, B, C) output features from the last layer of the encoder we are
                cross-attending with.
            decoder_pos_embed: (ES, 1, C) positional embedding for keys (from the encoder).
            encoder_pos_embed: (DS, 1, C) Positional_embedding for the queries (from the decoder).
        Returns:
            (DS, B, C) tensor of decoder output features.
        """
        skip = x
        if self.pre_norm:
            x = self.norm1(x)
        q = k = self.maybe_add_pos_embed(x, decoder_pos_embed)
        x = self.self_attn(q, k, value=x)[0]  # select just the output, not the attention weights
        x = skip + self.dropout1(x)
        if self.pre_norm:
            skip = x
            x = self.norm2(x)
        else:
            x = self.norm1(x)
            skip = x
        x = self.multihead_attn(
            query=self.maybe_add_pos_embed(x, decoder_pos_embed),
            key=self.maybe_add_pos_embed(encoder_out, encoder_pos_embed),
            value=encoder_out,
        )[0]  # select just the output, not the attention weights
        x = skip + self.dropout2(x)
        if self.pre_norm:
            skip = x
            x = self.norm3(x)
        else:
            x = self.norm2(x)
            skip = x
        x = self.linear2(self.dropout(self.activation(self.linear1(x))))
        x = skip + self.dropout3(x)
        if not self.pre_norm:
            x = self.norm3(x)
        return x


def create_sinusoidal_pos_embedding(num_positions: int, dimension: int) -> Tensor:
    """1D sinusoidal positional embeddings as in Attention is All You Need.

    Args:
        num_positions: Number of token positions required.
    Returns: (num_positions, dimension) position embeddings (the first dimension is the batch dimension).

    """

    def get_position_angle_vec(position):
        return [position / np.power(10000, 2 * (hid_j // 2) / dimension) for hid_j in range(dimension)]

    sinusoid_table = np.array([get_position_angle_vec(pos_i) for pos_i in range(num_positions)])
    sinusoid_table[:, 0::2] = np.sin(sinusoid_table[:, 0::2])  # dim 2i
    sinusoid_table[:, 1::2] = np.cos(sinusoid_table[:, 1::2])  # dim 2i+1
    return torch.from_numpy(sinusoid_table).float()


class ACTSinusoidalPositionEmbedding2d(nn.Module):
    """2D sinusoidal positional embeddings similar to what's presented in Attention Is All You Need.

    The variation is that the position indices are normalized in [0, 2π] (not quite: the lower bound is 1/H
    for the vertical direction, and 1/W for the horizontal direction.
    """

    def __init__(self, dimension: int):
        """
        Args:
            dimension: The desired dimension of the embeddings.
        """
        super().__init__()
        self.dimension = dimension
        self._two_pi = 2 * math.pi
        self._eps = 1e-6
        # Inverse "common ratio" for the geometric progression in sinusoid frequencies.
        self._temperature = 10000

    def forward(self, x: Tensor) -> Tensor:
        """
        Args:
            x: A (B, C, H, W) batch of 2D feature map to generate the embeddings for.
        Returns:
            A (1, C, H, W) batch of corresponding sinusoidal positional embeddings.
        """
        not_mask = torch.ones_like(x[0, :1])  # (1, H, W)
        # Note: These are like range(1, H+1) and range(1, W+1) respectively, but in most implementations
        # they would be range(0, H) and range(0, W). Keeping it at as is to match the original code.
        y_range = not_mask.cumsum(1, dtype=torch.float32)
        x_range = not_mask.cumsum(2, dtype=torch.float32)

        # "Normalize" the position index such that it ranges in [0, 2π].
        # Note: Adding epsilon on the denominator should not be needed as all values of y_embed and x_range
        # are non-zero by construction. This is an artifact of the original code.
        y_range = y_range / (y_range[:, -1:, :] + self._eps) * self._two_pi
        x_range = x_range / (x_range[:, :, -1:] + self._eps) * self._two_pi

        inverse_frequency = self._temperature ** (
            2 * (torch.arange(self.dimension, dtype=torch.float32, device=x.device) // 2) / self.dimension
        )

        x_range = x_range.unsqueeze(-1) / inverse_frequency  # (1, H, W, 1)
        y_range = y_range.unsqueeze(-1) / inverse_frequency  # (1, H, W, 1)

        # Note: this stack then flatten operation results in interleaved sine and cosine terms.
        # pos_embed_x and pos_embed_y are (1, H, W, C // 2).
        pos_embed_x = torch.stack((x_range[..., 0::2].sin(), x_range[..., 1::2].cos()), dim=-1).flatten(3)
        pos_embed_y = torch.stack((y_range[..., 0::2].sin(), y_range[..., 1::2].cos()), dim=-1).flatten(3)
        pos_embed = torch.cat((pos_embed_y, pos_embed_x), dim=3).permute(0, 3, 1, 2)  # (1, C, H, W)

        return pos_embed


def get_activation_fn(activation: str) -> Callable:
    """Return an activation function given a string."""
    if activation == "relu":
        return F.relu
    if activation == "gelu":
        return F.gelu
    if activation == "glu":
        return F.glu
    raise RuntimeError(f"activation should be relu/gelu/glu, not {activation}.")<|MERGE_RESOLUTION|>--- conflicted
+++ resolved
@@ -61,12 +61,8 @@
         super().__init__()
         if config is None:
             config = ACTConfig()
-<<<<<<< HEAD
         self.config: ACTConfig = config
-=======
-        self.config = config
-
->>>>>>> 68c1b134
+
         self.normalize_inputs = Normalize(
             config.input_shapes, config.input_normalization_modes, dataset_stats
         )

"""Diffusion Policy as per "Diffusion Policy: Visuomotor Policy Learning via Action Diffusion"

TODO(alexander-soare):
  - Remove reliance on Robomimic for SpatialSoftmax.
  - Remove reliance on diffusers for DDPMScheduler and LR scheduler.
  - Move EMA out of policy.
  - Consolidate _DiffusionUnetImagePolicy into DiffusionPolicy.
  - One more pass on comments and documentation.
"""

import copy
import math
from collections import deque
from typing import Callable

import einops
import torch
import torch.nn.functional as F  # noqa: N812
import torchvision
from diffusers.schedulers.scheduling_ddpm import DDPMScheduler
from huggingface_hub import PyTorchModelHubMixin
from robomimic.models.base_nets import SpatialSoftmax
from torch import Tensor, nn
from torch.nn.modules.batchnorm import _BatchNorm

from lerobot.common.policies.diffusion.configuration_diffusion import DiffusionConfig
from lerobot.common.policies.normalize import Normalize, Unnormalize
from lerobot.common.policies.utils import (
    get_device_from_parameters,
    get_dtype_from_parameters,
    populate_queues,
)


class DiffusionPolicy(nn.Module, PyTorchModelHubMixin):
    """
    Diffusion Policy as per "Diffusion Policy: Visuomotor Policy Learning via Action Diffusion"
    (paper: https://arxiv.org/abs/2303.04137, code: https://github.com/real-stanford/diffusion_policy).
    """

    name = "diffusion"

    def __init__(
        self,
        config: DiffusionConfig | None = None,
        dataset_stats=None,
    ):
        """
        Args:
            config: Policy configuration class instance or None, in which case the default instantiation of
                    the configuration class is used.
        """
        super().__init__()
        # TODO(alexander-soare): LR scheduler will be removed.
        if config is None:
            config = DiffusionConfig()
        self.config = config
        self.normalize_inputs = Normalize(
            config.input_shapes, config.input_normalization_modes, dataset_stats
        )
        self.normalize_targets = Normalize(
            config.output_shapes, config.output_normalization_modes, dataset_stats
        )
        self.unnormalize_outputs = Unnormalize(
            config.output_shapes, config.output_normalization_modes, dataset_stats
        )

        # queues are populated during rollout of the policy, they contain the n latest observations and actions
        self._queues = None

<<<<<<< HEAD
        self.diffusion = _DiffusionUnetImagePolicy(config)
=======
        self.diffusion = DiffusionModel(cfg)
>>>>>>> 01d5490d

        # TODO(alexander-soare): This should probably be managed outside of the policy class.
        self.ema_diffusion = None
        self.ema = None
        if self.config.use_ema:
            self.ema_diffusion = copy.deepcopy(self.diffusion)
<<<<<<< HEAD
            self.ema = _EMA(config, model=self.ema_diffusion)
=======
            self.ema = DiffusionEMA(cfg, model=self.ema_diffusion)
>>>>>>> 01d5490d

    def reset(self):
        """
        Clear observation and action queues. Should be called on `env.reset()`
        """
        self._queues = {
            "observation.image": deque(maxlen=self.config.n_obs_steps),
            "observation.state": deque(maxlen=self.config.n_obs_steps),
            "action": deque(maxlen=self.config.n_action_steps),
        }

    @torch.no_grad
    def select_action(self, batch: dict[str, Tensor], **_) -> Tensor:
        """Select a single action given environment observations.

        This method handles caching a history of observations and an action trajectory generated by the
        underlying diffusion model. Here's how it works:
          - `n_obs_steps` steps worth of observations are cached (for the first steps, the observation is
            copied `n_obs_steps` times to fill the cache).
          - The diffusion model generates `horizon` steps worth of actions.
          - `n_action_steps` worth of actions are actually kept for execution, starting from the current step.
        Schematically this looks like:
            ----------------------------------------------------------------------------------------------
            (legend: o = n_obs_steps, h = horizon, a = n_action_steps)
            |timestep            | n-o+1 | n-o+2 | ..... | n     | ..... | n+a-1 | n+a   | ..... |n-o+1+h|
            |observation is used | YES   | YES   | YES   | NO    | NO    | NO    | NO    | NO    | NO    |
            |action is generated | YES   | YES   | YES   | YES   | YES   | YES   | YES   | YES   | YES   |
            |action is used      | NO    | NO    | NO    | YES   | YES   | YES   | NO    | NO    | NO    |
            ----------------------------------------------------------------------------------------------
        Note that this means we require: `n_action_steps < horizon - n_obs_steps + 1`. Also, note that
        "horizon" may not the best name to describe what the variable actually means, because this period is
        actually measured from the first observation which (if `n_obs_steps` > 1) happened in the past.

        Note: this method uses the ema model weights if self.training == False, otherwise the non-ema model
        weights.
        """
        assert "observation.image" in batch
        assert "observation.state" in batch
        assert len(batch) == 2

        batch = self.normalize_inputs(batch)

        self._queues = populate_queues(self._queues, batch)

        if len(self._queues["action"]) == 0:
            # stack n latest observations from the queue
            batch = {key: torch.stack(list(self._queues[key]), dim=1) for key in batch}
            if not self.training and self.ema_diffusion is not None:
                actions = self.ema_diffusion.generate_actions(batch)
            else:
                actions = self.diffusion.generate_actions(batch)

            # TODO(rcadene): make above methods return output dictionary?
            actions = self.unnormalize_outputs({"action": actions})["action"]

            self._queues["action"].extend(actions.transpose(0, 1))

        action = self._queues["action"].popleft()
        return action

    def forward(self, batch: dict[str, Tensor], **_) -> dict[str, Tensor]:
        """Run the batch through the model and compute the loss for training or validation."""
        batch = self.normalize_inputs(batch)
        batch = self.normalize_targets(batch)
        loss = self.diffusion.compute_loss(batch)
        return {"loss": loss}


<<<<<<< HEAD
class _DiffusionUnetImagePolicy(nn.Module):
    def __init__(self, config: DiffusionConfig):
=======
class DiffusionModel(nn.Module):
    def __init__(self, cfg: DiffusionConfig):
>>>>>>> 01d5490d
        super().__init__()
        self.config = config

<<<<<<< HEAD
        self.rgb_encoder = _RgbEncoder(config)
        self.unet = _ConditionalUnet1D(
            config,
            global_cond_dim=(config.output_shapes["action"][0] + self.rgb_encoder.feature_dim)
            * config.n_obs_steps,
=======
        self.rgb_encoder = DiffusionRgbEncoder(cfg)
        self.unet = DiffusionConditionalUnet1d(
            cfg,
            global_cond_dim=(cfg.output_shapes["action"][0] + self.rgb_encoder.feature_dim) * cfg.n_obs_steps,
>>>>>>> 01d5490d
        )

        self.noise_scheduler = DDPMScheduler(
            num_train_timesteps=config.num_train_timesteps,
            beta_start=config.beta_start,
            beta_end=config.beta_end,
            beta_schedule=config.beta_schedule,
            variance_type="fixed_small",
            clip_sample=config.clip_sample,
            clip_sample_range=config.clip_sample_range,
            prediction_type=config.prediction_type,
        )

        if config.num_inference_steps is None:
            self.num_inference_steps = self.noise_scheduler.config.num_train_timesteps
        else:
            self.num_inference_steps = config.num_inference_steps

    # ========= inference  ============
    def conditional_sample(
        self, batch_size: int, global_cond: Tensor | None = None, generator: torch.Generator | None = None
    ) -> Tensor:
        device = get_device_from_parameters(self)
        dtype = get_dtype_from_parameters(self)

        # Sample prior.
        sample = torch.randn(
            size=(batch_size, self.config.horizon, self.config.output_shapes["action"][0]),
            dtype=dtype,
            device=device,
            generator=generator,
        )

        self.noise_scheduler.set_timesteps(self.num_inference_steps)

        for t in self.noise_scheduler.timesteps:
            # Predict model output.
            model_output = self.unet(
                sample,
                torch.full(sample.shape[:1], t, dtype=torch.long, device=sample.device),
                global_cond=global_cond,
            )
            # Compute previous image: x_t -> x_t-1
            sample = self.noise_scheduler.step(model_output, t, sample, generator=generator).prev_sample

        return sample

    def generate_actions(self, batch: dict[str, Tensor]) -> Tensor:
        """
        This function expects `batch` to have (at least):
        {
            "observation.state": (B, n_obs_steps, state_dim)
            "observation.image": (B, n_obs_steps, C, H, W)
        }
        """
        assert set(batch).issuperset({"observation.state", "observation.image"})
        batch_size, n_obs_steps = batch["observation.state"].shape[:2]
        assert n_obs_steps == self.config.n_obs_steps

        # Extract image feature (first combine batch and sequence dims).
        img_features = self.rgb_encoder(einops.rearrange(batch["observation.image"], "b n ... -> (b n) ..."))
        # Separate batch and sequence dims.
        img_features = einops.rearrange(img_features, "(b n) ... -> b n ...", b=batch_size)
        # Concatenate state and image features then flatten to (B, global_cond_dim).
        global_cond = torch.cat([batch["observation.state"], img_features], dim=-1).flatten(start_dim=1)

        # run sampling
        sample = self.conditional_sample(batch_size, global_cond=global_cond)

        # `horizon` steps worth of actions (from the first observation).
        actions = sample[..., : self.config.output_shapes["action"][0]]
        # Extract `n_action_steps` steps worth of actions (from the current observation).
        start = n_obs_steps - 1
        end = start + self.config.n_action_steps
        actions = actions[:, start:end]

        return actions

    def compute_loss(self, batch: dict[str, Tensor]) -> Tensor:
        """
        This function expects `batch` to have (at least):
        {
            "observation.state": (B, n_obs_steps, state_dim)
            "observation.image": (B, n_obs_steps, C, H, W)
            "action": (B, horizon, action_dim)
            "action_is_pad": (B, horizon)
        }
        """
        # Input validation.
        assert set(batch).issuperset({"observation.state", "observation.image", "action", "action_is_pad"})
        batch_size, n_obs_steps = batch["observation.state"].shape[:2]
        horizon = batch["action"].shape[1]
        assert horizon == self.config.horizon
        assert n_obs_steps == self.config.n_obs_steps

        # Extract image feature (first combine batch and sequence dims).
        img_features = self.rgb_encoder(einops.rearrange(batch["observation.image"], "b n ... -> (b n) ..."))
        # Separate batch and sequence dims.
        img_features = einops.rearrange(img_features, "(b n) ... -> b n ...", b=batch_size)
        # Concatenate state and image features then flatten to (B, global_cond_dim).
        global_cond = torch.cat([batch["observation.state"], img_features], dim=-1).flatten(start_dim=1)

        trajectory = batch["action"]

        # Forward diffusion.
        # Sample noise to add to the trajectory.
        eps = torch.randn(trajectory.shape, device=trajectory.device)
        # Sample a random noising timestep for each item in the batch.
        timesteps = torch.randint(
            low=0,
            high=self.noise_scheduler.config.num_train_timesteps,
            size=(trajectory.shape[0],),
            device=trajectory.device,
        ).long()
        # Add noise to the clean trajectories according to the noise magnitude at each timestep.
        noisy_trajectory = self.noise_scheduler.add_noise(trajectory, eps, timesteps)

        # Run the denoising network (that might denoise the trajectory, or attempt to predict the noise).
        pred = self.unet(noisy_trajectory, timesteps, global_cond=global_cond)

        # Compute the loss.
        # The target is either the original trajectory, or the noise.
        if self.config.prediction_type == "epsilon":
            target = eps
        elif self.config.prediction_type == "sample":
            target = batch["action"]
        else:
            raise ValueError(f"Unsupported prediction type {self.config.prediction_type}")

        loss = F.mse_loss(pred, target, reduction="none")

        # Mask loss wherever the action is padded with copies (edges of the dataset trajectory).
        if "action_is_pad" in batch:
            in_episode_bound = ~batch["action_is_pad"]
            loss = loss * in_episode_bound.unsqueeze(-1)

        return loss.mean()


class DiffusionRgbEncoder(nn.Module):
    """Encoder an RGB image into a 1D feature vector.

    Includes the ability to normalize and crop the image first.
    """

    def __init__(self, config: DiffusionConfig):
        super().__init__()
        # Set up optional preprocessing.
        if config.crop_shape is not None:
            self.do_crop = True
            # Always use center crop for eval
            self.center_crop = torchvision.transforms.CenterCrop(config.crop_shape)
            if config.crop_is_random:
                self.maybe_random_crop = torchvision.transforms.RandomCrop(config.crop_shape)
            else:
                self.maybe_random_crop = self.center_crop
        else:
            self.do_crop = False

        # Set up backbone.
        backbone_model = getattr(torchvision.models, config.vision_backbone)(
            weights=config.pretrained_backbone_weights
        )
        # Note: This assumes that the layer4 feature map is children()[-3]
        # TODO(alexander-soare): Use a safer alternative.
        self.backbone = nn.Sequential(*(list(backbone_model.children())[:-2]))
        if config.use_group_norm:
            if config.pretrained_backbone_weights:
                raise ValueError(
                    "You can't replace BatchNorm in a pretrained model without ruining the weights!"
                )
            self.backbone = _replace_submodules(
                root_module=self.backbone,
                predicate=lambda x: isinstance(x, nn.BatchNorm2d),
                func=lambda x: nn.GroupNorm(num_groups=x.num_features // 16, num_channels=x.num_features),
            )

        # Set up pooling and final layers.
        # Use a dry run to get the feature map shape.
        with torch.inference_mode():
            feat_map_shape = tuple(
                self.backbone(torch.zeros(size=(1, *config.input_shapes["observation.image"]))).shape[1:]
            )
        self.pool = SpatialSoftmax(feat_map_shape, num_kp=config.spatial_softmax_num_keypoints)
        self.feature_dim = config.spatial_softmax_num_keypoints * 2
        self.out = nn.Linear(config.spatial_softmax_num_keypoints * 2, self.feature_dim)
        self.relu = nn.ReLU()

    def forward(self, x: Tensor) -> Tensor:
        """
        Args:
            x: (B, C, H, W) image tensor with pixel values in [0, 1].
        Returns:
            (B, D) image feature.
        """
        # Preprocess: maybe crop (if it was set up in the __init__).
        if self.do_crop:
            if self.training:  # noqa: SIM108
                x = self.maybe_random_crop(x)
            else:
                # Always use center crop for eval.
                x = self.center_crop(x)
        # Extract backbone feature.
        x = torch.flatten(self.pool(self.backbone(x)), start_dim=1)
        # Final linear layer with non-linearity.
        x = self.relu(self.out(x))
        return x


def _replace_submodules(
    root_module: nn.Module, predicate: Callable[[nn.Module], bool], func: Callable[[nn.Module], nn.Module]
) -> nn.Module:
    """
    Args:
        root_module: The module for which the submodules need to be replaced
        predicate: Takes a module as an argument and must return True if the that module is to be replaced.
        func: Takes a module as an argument and returns a new module to replace it with.
    Returns:
        The root module with its submodules replaced.
    """
    if predicate(root_module):
        return func(root_module)

    replace_list = [k.split(".") for k, m in root_module.named_modules(remove_duplicate=True) if predicate(m)]
    for *parents, k in replace_list:
        parent_module = root_module
        if len(parents) > 0:
            parent_module = root_module.get_submodule(".".join(parents))
        if isinstance(parent_module, nn.Sequential):
            src_module = parent_module[int(k)]
        else:
            src_module = getattr(parent_module, k)
        tgt_module = func(src_module)
        if isinstance(parent_module, nn.Sequential):
            parent_module[int(k)] = tgt_module
        else:
            setattr(parent_module, k, tgt_module)
    # verify that all BN are replaced
    assert not any(predicate(m) for _, m in root_module.named_modules(remove_duplicate=True))
    return root_module


class DiffusionSinusoidalPosEmb(nn.Module):
    """1D sinusoidal positional embeddings as in Attention is All You Need."""

    def __init__(self, dim: int):
        super().__init__()
        self.dim = dim

    def forward(self, x: Tensor) -> Tensor:
        device = x.device
        half_dim = self.dim // 2
        emb = math.log(10000) / (half_dim - 1)
        emb = torch.exp(torch.arange(half_dim, device=device) * -emb)
        emb = x.unsqueeze(-1) * emb.unsqueeze(0)
        emb = torch.cat((emb.sin(), emb.cos()), dim=-1)
        return emb


class DiffusionConv1dBlock(nn.Module):
    """Conv1d --> GroupNorm --> Mish"""

    def __init__(self, inp_channels, out_channels, kernel_size, n_groups=8):
        super().__init__()

        self.block = nn.Sequential(
            nn.Conv1d(inp_channels, out_channels, kernel_size, padding=kernel_size // 2),
            nn.GroupNorm(n_groups, out_channels),
            nn.Mish(),
        )

    def forward(self, x):
        return self.block(x)


class DiffusionConditionalUnet1d(nn.Module):
    """A 1D convolutional UNet with FiLM modulation for conditioning.

    Note: this removes local conditioning as compared to the original diffusion policy code.
    """

    def __init__(self, config: DiffusionConfig, global_cond_dim: int):
        super().__init__()

        self.config = config

        # Encoder for the diffusion timestep.
        self.diffusion_step_encoder = nn.Sequential(
<<<<<<< HEAD
            _SinusoidalPosEmb(config.diffusion_step_embed_dim),
            nn.Linear(config.diffusion_step_embed_dim, config.diffusion_step_embed_dim * 4),
=======
            DiffusionSinusoidalPosEmb(cfg.diffusion_step_embed_dim),
            nn.Linear(cfg.diffusion_step_embed_dim, cfg.diffusion_step_embed_dim * 4),
>>>>>>> 01d5490d
            nn.Mish(),
            nn.Linear(config.diffusion_step_embed_dim * 4, config.diffusion_step_embed_dim),
        )

        # The FiLM conditioning dimension.
        cond_dim = config.diffusion_step_embed_dim + global_cond_dim

        # In channels / out channels for each downsampling block in the Unet's encoder. For the decoder, we
        # just reverse these.
        in_out = [(config.output_shapes["action"][0], config.down_dims[0])] + list(
            zip(config.down_dims[:-1], config.down_dims[1:], strict=True)
        )

        # Unet encoder.
        common_res_block_kwargs = {
            "cond_dim": cond_dim,
            "kernel_size": config.kernel_size,
            "n_groups": config.n_groups,
            "use_film_scale_modulation": config.use_film_scale_modulation,
        }
        self.down_modules = nn.ModuleList([])
        for ind, (dim_in, dim_out) in enumerate(in_out):
            is_last = ind >= (len(in_out) - 1)
            self.down_modules.append(
                nn.ModuleList(
                    [
                        DiffusionConditionalResidualBlock1d(dim_in, dim_out, **common_res_block_kwargs),
                        DiffusionConditionalResidualBlock1d(dim_out, dim_out, **common_res_block_kwargs),
                        # Downsample as long as it is not the last block.
                        nn.Conv1d(dim_out, dim_out, 3, 2, 1) if not is_last else nn.Identity(),
                    ]
                )
            )

        # Processing in the middle of the auto-encoder.
        self.mid_modules = nn.ModuleList(
            [
<<<<<<< HEAD
                _ConditionalResidualBlock1D(
                    config.down_dims[-1], config.down_dims[-1], **common_res_block_kwargs
                ),
                _ConditionalResidualBlock1D(
                    config.down_dims[-1], config.down_dims[-1], **common_res_block_kwargs
=======
                DiffusionConditionalResidualBlock1d(
                    cfg.down_dims[-1], cfg.down_dims[-1], **common_res_block_kwargs
                ),
                DiffusionConditionalResidualBlock1d(
                    cfg.down_dims[-1], cfg.down_dims[-1], **common_res_block_kwargs
>>>>>>> 01d5490d
                ),
            ]
        )

        # Unet decoder.
        self.up_modules = nn.ModuleList([])
        for ind, (dim_out, dim_in) in enumerate(reversed(in_out[1:])):
            is_last = ind >= (len(in_out) - 1)
            self.up_modules.append(
                nn.ModuleList(
                    [
                        # dim_in * 2, because it takes the encoder's skip connection as well
                        DiffusionConditionalResidualBlock1d(dim_in * 2, dim_out, **common_res_block_kwargs),
                        DiffusionConditionalResidualBlock1d(dim_out, dim_out, **common_res_block_kwargs),
                        # Upsample as long as it is not the last block.
                        nn.ConvTranspose1d(dim_out, dim_out, 4, 2, 1) if not is_last else nn.Identity(),
                    ]
                )
            )

        self.final_conv = nn.Sequential(
<<<<<<< HEAD
            _Conv1dBlock(config.down_dims[0], config.down_dims[0], kernel_size=config.kernel_size),
            nn.Conv1d(config.down_dims[0], config.output_shapes["action"][0], 1),
=======
            DiffusionConv1dBlock(cfg.down_dims[0], cfg.down_dims[0], kernel_size=cfg.kernel_size),
            nn.Conv1d(cfg.down_dims[0], cfg.output_shapes["action"][0], 1),
>>>>>>> 01d5490d
        )

    def forward(self, x: Tensor, timestep: Tensor | int, global_cond=None) -> Tensor:
        """
        Args:
            x: (B, T, input_dim) tensor for input to the Unet.
            timestep: (B,) tensor of (timestep_we_are_denoising_from - 1).
            global_cond: (B, global_cond_dim)
            output: (B, T, input_dim)
        Returns:
            (B, T, input_dim) diffusion model prediction.
        """
        # For 1D convolutions we'll need feature dimension first.
        x = einops.rearrange(x, "b t d -> b d t")

        timesteps_embed = self.diffusion_step_encoder(timestep)

        # If there is a global conditioning feature, concatenate it to the timestep embedding.
        if global_cond is not None:
            global_feature = torch.cat([timesteps_embed, global_cond], axis=-1)
        else:
            global_feature = timesteps_embed

        # Run encoder, keeping track of skip features to pass to the decoder.
        encoder_skip_features: list[Tensor] = []
        for resnet, resnet2, downsample in self.down_modules:
            x = resnet(x, global_feature)
            x = resnet2(x, global_feature)
            encoder_skip_features.append(x)
            x = downsample(x)

        for mid_module in self.mid_modules:
            x = mid_module(x, global_feature)

        # Run decoder, using the skip features from the encoder.
        for resnet, resnet2, upsample in self.up_modules:
            x = torch.cat((x, encoder_skip_features.pop()), dim=1)
            x = resnet(x, global_feature)
            x = resnet2(x, global_feature)
            x = upsample(x)

        x = self.final_conv(x)

        x = einops.rearrange(x, "b d t -> b t d")
        return x


class DiffusionConditionalResidualBlock1d(nn.Module):
    """ResNet style 1D convolutional block with FiLM modulation for conditioning."""

    def __init__(
        self,
        in_channels: int,
        out_channels: int,
        cond_dim: int,
        kernel_size: int = 3,
        n_groups: int = 8,
        # Set to True to do scale modulation with FiLM as well as bias modulation (defaults to False meaning
        # FiLM just modulates bias).
        use_film_scale_modulation: bool = False,
    ):
        super().__init__()

        self.use_film_scale_modulation = use_film_scale_modulation
        self.out_channels = out_channels

        self.conv1 = DiffusionConv1dBlock(in_channels, out_channels, kernel_size, n_groups=n_groups)

        # FiLM modulation (https://arxiv.org/abs/1709.07871) outputs per-channel bias and (maybe) scale.
        cond_channels = out_channels * 2 if use_film_scale_modulation else out_channels
        self.cond_encoder = nn.Sequential(nn.Mish(), nn.Linear(cond_dim, cond_channels))

        self.conv2 = DiffusionConv1dBlock(out_channels, out_channels, kernel_size, n_groups=n_groups)

        # A final convolution for dimension matching the residual (if needed).
        self.residual_conv = (
            nn.Conv1d(in_channels, out_channels, 1) if in_channels != out_channels else nn.Identity()
        )

    def forward(self, x: Tensor, cond: Tensor) -> Tensor:
        """
        Args:
            x: (B, in_channels, T)
            cond: (B, cond_dim)
        Returns:
            (B, out_channels, T)
        """
        out = self.conv1(x)

        # Get condition embedding. Unsqueeze for broadcasting to `out`, resulting in (B, out_channels, 1).
        cond_embed = self.cond_encoder(cond).unsqueeze(-1)
        if self.use_film_scale_modulation:
            # Treat the embedding as a list of scales and biases.
            scale = cond_embed[:, : self.out_channels]
            bias = cond_embed[:, self.out_channels :]
            out = scale * out + bias
        else:
            # Treat the embedding as biases.
            out = out + cond_embed

        out = self.conv2(out)
        out = out + self.residual_conv(x)
        return out


class DiffusionEMA:
    """
    Exponential Moving Average of models weights
    """

    def __init__(self, config: DiffusionConfig, model: nn.Module):
        """
        @crowsonkb's notes on EMA Warmup:
            If gamma=1 and power=1, implements a simple average. gamma=1, power=2/3 are good values for models
            you plan to train for a million or more steps (reaches decay factor 0.999 at 31.6K steps, 0.9999
            at 1M steps), gamma=1, power=3/4 for models you plan to train for less (reaches decay factor 0.999
            at 10K steps, 0.9999 at 215.4k steps).
        Args:
            inv_gamma (float): Inverse multiplicative factor of EMA warmup. Default: 1.
            power (float): Exponential factor of EMA warmup. Default: 2/3.
            min_alpha (float): The minimum EMA decay rate. Default: 0.
        """

        self.averaged_model = model
        self.averaged_model.eval()
        self.averaged_model.requires_grad_(False)

        self.update_after_step = config.ema_update_after_step
        self.inv_gamma = config.ema_inv_gamma
        self.power = config.ema_power
        self.min_alpha = config.ema_min_alpha
        self.max_alpha = config.ema_max_alpha

        self.alpha = 0.0
        self.optimization_step = 0

    def get_decay(self, optimization_step):
        """
        Compute the decay factor for the exponential moving average.
        """
        step = max(0, optimization_step - self.update_after_step - 1)
        value = 1 - (1 + step / self.inv_gamma) ** -self.power

        if step <= 0:
            return 0.0

        return max(self.min_alpha, min(value, self.max_alpha))

    @torch.no_grad()
    def step(self, new_model):
        self.alpha = self.get_decay(self.optimization_step)

        for module, ema_module in zip(new_model.modules(), self.averaged_model.modules(), strict=True):
            # Iterate over immediate parameters only.
            for param, ema_param in zip(
                module.parameters(recurse=False), ema_module.parameters(recurse=False), strict=True
            ):
                if isinstance(param, dict):
                    raise RuntimeError("Dict parameter not supported")
                if isinstance(module, _BatchNorm) or not param.requires_grad:
                    # Copy BatchNorm parameters, and non-trainable parameters directly.
                    ema_param.copy_(param.to(dtype=ema_param.dtype).data)
                else:
                    ema_param.mul_(self.alpha)
                    ema_param.add_(param.data.to(dtype=ema_param.dtype), alpha=1 - self.alpha)

        self.optimization_step += 1<|MERGE_RESOLUTION|>--- conflicted
+++ resolved
@@ -68,22 +68,14 @@
         # queues are populated during rollout of the policy, they contain the n latest observations and actions
         self._queues = None
 
-<<<<<<< HEAD
-        self.diffusion = _DiffusionUnetImagePolicy(config)
-=======
-        self.diffusion = DiffusionModel(cfg)
->>>>>>> 01d5490d
+        self.diffusion = DiffusionModel(config)
 
         # TODO(alexander-soare): This should probably be managed outside of the policy class.
         self.ema_diffusion = None
         self.ema = None
         if self.config.use_ema:
             self.ema_diffusion = copy.deepcopy(self.diffusion)
-<<<<<<< HEAD
-            self.ema = _EMA(config, model=self.ema_diffusion)
-=======
-            self.ema = DiffusionEMA(cfg, model=self.ema_diffusion)
->>>>>>> 01d5490d
+            self.ema = DiffusionEMA(config, model=self.ema_diffusion)
 
     def reset(self):
         """
@@ -152,28 +144,16 @@
         return {"loss": loss}
 
 
-<<<<<<< HEAD
-class _DiffusionUnetImagePolicy(nn.Module):
+class DiffusionModel(nn.Module):
     def __init__(self, config: DiffusionConfig):
-=======
-class DiffusionModel(nn.Module):
-    def __init__(self, cfg: DiffusionConfig):
->>>>>>> 01d5490d
         super().__init__()
         self.config = config
 
-<<<<<<< HEAD
-        self.rgb_encoder = _RgbEncoder(config)
-        self.unet = _ConditionalUnet1D(
+        self.rgb_encoder = DiffusionRgbEncoder(config)
+        self.unet = DiffusionConditionalUnet1d(
             config,
             global_cond_dim=(config.output_shapes["action"][0] + self.rgb_encoder.feature_dim)
             * config.n_obs_steps,
-=======
-        self.rgb_encoder = DiffusionRgbEncoder(cfg)
-        self.unet = DiffusionConditionalUnet1d(
-            cfg,
-            global_cond_dim=(cfg.output_shapes["action"][0] + self.rgb_encoder.feature_dim) * cfg.n_obs_steps,
->>>>>>> 01d5490d
         )
 
         self.noise_scheduler = DDPMScheduler(
@@ -462,13 +442,8 @@
 
         # Encoder for the diffusion timestep.
         self.diffusion_step_encoder = nn.Sequential(
-<<<<<<< HEAD
-            _SinusoidalPosEmb(config.diffusion_step_embed_dim),
+            DiffusionSinusoidalPosEmb(config.diffusion_step_embed_dim),
             nn.Linear(config.diffusion_step_embed_dim, config.diffusion_step_embed_dim * 4),
-=======
-            DiffusionSinusoidalPosEmb(cfg.diffusion_step_embed_dim),
-            nn.Linear(cfg.diffusion_step_embed_dim, cfg.diffusion_step_embed_dim * 4),
->>>>>>> 01d5490d
             nn.Mish(),
             nn.Linear(config.diffusion_step_embed_dim * 4, config.diffusion_step_embed_dim),
         )
@@ -506,19 +481,11 @@
         # Processing in the middle of the auto-encoder.
         self.mid_modules = nn.ModuleList(
             [
-<<<<<<< HEAD
-                _ConditionalResidualBlock1D(
+                DiffusionConditionalResidualBlock1d(
                     config.down_dims[-1], config.down_dims[-1], **common_res_block_kwargs
                 ),
-                _ConditionalResidualBlock1D(
+                DiffusionConditionalResidualBlock1d(
                     config.down_dims[-1], config.down_dims[-1], **common_res_block_kwargs
-=======
-                DiffusionConditionalResidualBlock1d(
-                    cfg.down_dims[-1], cfg.down_dims[-1], **common_res_block_kwargs
-                ),
-                DiffusionConditionalResidualBlock1d(
-                    cfg.down_dims[-1], cfg.down_dims[-1], **common_res_block_kwargs
->>>>>>> 01d5490d
                 ),
             ]
         )
@@ -540,13 +507,8 @@
             )
 
         self.final_conv = nn.Sequential(
-<<<<<<< HEAD
-            _Conv1dBlock(config.down_dims[0], config.down_dims[0], kernel_size=config.kernel_size),
+            DiffusionConv1dBlock(config.down_dims[0], config.down_dims[0], kernel_size=config.kernel_size),
             nn.Conv1d(config.down_dims[0], config.output_shapes["action"][0], 1),
-=======
-            DiffusionConv1dBlock(cfg.down_dims[0], cfg.down_dims[0], kernel_size=cfg.kernel_size),
-            nn.Conv1d(cfg.down_dims[0], cfg.output_shapes["action"][0], 1),
->>>>>>> 01d5490d
         )
 
     def forward(self, x: Tensor, timestep: Tensor | int, global_cond=None) -> Tensor:

--- conflicted
+++ resolved
@@ -243,12 +243,23 @@
     return hasattr(_object, method_name) and callable(getattr(_object, method_name))
 
 
+def get_available_arms(robot):
+    # TODO(rcadene): moves this function in manipulator class?
+    available_arms = []
+    for name in robot.follower_arms:
+        arm_id = get_arm_id(name, "follower")
+        available_arms.append(arm_id)
+    for name in robot.leader_arms:
+        arm_id = get_arm_id(name, "leader")
+        available_arms.append(arm_id)
+    return available_arms
+
+
 ########################################################################################
 # Control modes
 ########################################################################################
 
 
-<<<<<<< HEAD
 @safe_disconnect
 def calibrate(robot: Robot, arms: list[str] | None):
     # TODO(aliberts): move this code in robots' classes
@@ -259,21 +270,6 @@
             robot.home()
         return
 
-=======
-def get_available_arms(robot):
-    # TODO(rcadene): moves this function in manipulator class?
->>>>>>> 26f97cfd
-    available_arms = []
-    for name in robot.follower_arms:
-        arm_id = get_arm_id(name, "follower")
-        available_arms.append(arm_id)
-    for name in robot.leader_arms:
-        arm_id = get_arm_id(name, "leader")
-        available_arms.append(arm_id)
-    return available_arms
-
-
-def calibrate(robot: Robot, arms: list[str] | None):
     available_arms = get_available_arms(robot)
     unknown_arms = [arm_id for arm_id in arms if arm_id not in available_arms]
     available_arms_str = " ".join(available_arms)

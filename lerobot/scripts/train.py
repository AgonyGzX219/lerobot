--- conflicted
+++ resolved
@@ -15,6 +15,7 @@
 from lerobot.common.envs.factory import make_env
 from lerobot.common.logger import Logger, log_output_dir
 from lerobot.common.policies.factory import make_policy
+from lerobot.common.policies.policy_protocol import PolicyWithUpdate
 from lerobot.common.utils.utils import (
     format_big_number,
     get_safe_torch_device,
@@ -39,16 +40,20 @@
 
     optimizer.step()
     optimizer.zero_grad()
+
     if lr_scheduler is not None:
         lr_scheduler.step()
 
     if hasattr(policy, "ema") and policy.ema is not None:
         policy.ema.step(policy.diffusion)
+
+    if isinstance(policy, PolicyWithUpdate):
+        policy.update()
 
     info = {
         "loss": loss.item(),
         "grad_norm": float(grad_norm),
-        "lr": optimizer.param_groups[0]['lr'],
+        "lr": optimizer.param_groups[0]["lr"],
         "update_s": time.time() - start_time,
     }
 
@@ -273,17 +278,31 @@
     # Temporary hack to move optimizer out of policy
     if cfg.policy.name == "act":
         optimizer_params_dicts = [
-            {"params": [p for n, p in policy.named_parameters() if not n.startswith("backbone") and p.requires_grad]},
             {
-                "params": [p for n, p in policy.named_parameters() if n.startswith("backbone") and p.requires_grad],
+                "params": [
+                    p
+                    for n, p in policy.named_parameters()
+                    if not n.startswith("backbone") and p.requires_grad
+                ]
+            },
+            {
+                "params": [
+                    p for n, p in policy.named_parameters() if n.startswith("backbone") and p.requires_grad
+                ],
                 "lr": cfg.policy.lr_backbone,
             },
         ]
-        optimizer = torch.optim.AdamW(optimizer_params_dicts, lr=cfg.policy.lr, weight_decay=cfg.policy.weight_decay)
+        optimizer = torch.optim.AdamW(
+            optimizer_params_dicts, lr=cfg.policy.lr, weight_decay=cfg.policy.weight_decay
+        )
         lr_scheduler = None
     elif cfg.policy.name == "diffusion":
         optimizer = torch.optim.Adam(
-            policy.diffusion.parameters(), cfg.policy.lr, cfg.policy.adam_betas, cfg.policy.adam_eps, cfg.policy.adam_weight_decay
+            policy.diffusion.parameters(),
+            cfg.policy.lr,
+            cfg.policy.adam_betas,
+            cfg.policy.adam_eps,
+            cfg.policy.adam_weight_decay,
         )
         # TODO(rcadene): modify lr scheduler so that it doesn't depend on epochs but steps
         # configure lr scheduler
@@ -297,7 +316,10 @@
             last_epoch=-1,
         )
     elif policy.name == "tdmpc":
-        raise NotImplementedError("TD-MPC not implemented yet.")
+        optimizer = torch.optim.Adam(policy.parameters(), cfg.policy.lr)
+        lr_scheduler = None
+    else:
+        raise NotImplementedError()
 
     num_learnable_params = sum(p.numel() for p in policy.parameters() if p.requires_grad)
     num_total_params = sum(p.numel() for p in policy.parameters())
@@ -357,11 +379,7 @@
         for key in batch:
             batch[key] = batch[key].to(cfg.device, non_blocking=True)
 
-<<<<<<< HEAD
-        train_info = policy.update(batch)
-=======
         train_info = update_policy(policy, batch, optimizer, cfg.policy.grad_clip_norm, lr_scheduler)
->>>>>>> 508bd92d
 
         # TODO(rcadene): is it ok if step_t=0 = 0 and not 1 as previously done?
         if step % cfg.log_freq == 0:
@@ -427,11 +445,7 @@
             for key in batch:
                 batch[key] = batch[key].to(cfg.device, non_blocking=True)
 
-<<<<<<< HEAD
-            train_info = policy.update(batch)
-=======
             train_info = update_policy(policy, batch, optimizer, cfg.policy.grad_clip_norm, lr_scheduler)
->>>>>>> 508bd92d
 
             if step % cfg.log_freq == 0:
                 log_train_info(logger, train_info, step, cfg, online_dataset, is_offline)

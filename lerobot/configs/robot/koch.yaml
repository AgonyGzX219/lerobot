_target_: lerobot.common.robot_devices.robots.koch.KochRobot
calibration_path: .cache/calibration/koch.pkl
leader_arms:
  main:
    _target_: lerobot.common.robot_devices.motors.dynamixel.DynamixelMotorsBus
    port: /dev/tty.usbmodem575E0031751
    motors:
      # name: (index, model)
      shoulder_pan: [1, "xl330-m077"]
      shoulder_lift: [2, "xl330-m077"]
      elbow_flex: [3, "xl330-m077"]
      wrist_flex: [4, "xl330-m077"]
      wrist_roll: [5, "xl330-m077"]
      gripper: [6, "xl330-m077"]
follower_arms:
  main:
    _target_: lerobot.common.robot_devices.motors.dynamixel.DynamixelMotorsBus
    port: /dev/tty.usbmodem575E0032081
    motors:
      # name: (index, model)
      shoulder_pan: [1, "xl430-w250"]
      shoulder_lift: [2, "xl430-w250"]
      elbow_flex: [3, "xl330-m288"]
      wrist_flex: [4, "xl330-m288"]
      wrist_roll: [5, "xl330-m288"]
      gripper: [6, "xl330-m288"]
cameras:
  laptop:
    _target_: lerobot.common.robot_devices.cameras.opencv.OpenCVCamera
    camera_index: 0
    fps: 30
    width: 640
    height: 480
  phone:
    _target_: lerobot.common.robot_devices.cameras.opencv.OpenCVCamera
    camera_index: 1
    fps: 30
    width: 640
    height: 480
<<<<<<< HEAD
=======
# `max_relative_target` limits the magnitude of the relative positional target vector for safety purposes.
# Set this to a positive scalar to have the same value for all motors, or a list that is the same length as
# the number of motors in your follower arms.
max_relative_target: null
>>>>>>> 9ce98bb9
# Sets the leader arm in torque mode with the gripper motor set to this angle. This makes it possible
# to squeeze the gripper and have it spring back to an open position on its own.
gripper_open_degree: 35.156<|MERGE_RESOLUTION|>--- conflicted
+++ resolved
@@ -37,13 +37,10 @@
     fps: 30
     width: 640
     height: 480
-<<<<<<< HEAD
-=======
 # `max_relative_target` limits the magnitude of the relative positional target vector for safety purposes.
 # Set this to a positive scalar to have the same value for all motors, or a list that is the same length as
 # the number of motors in your follower arms.
 max_relative_target: null
->>>>>>> 9ce98bb9
 # Sets the leader arm in torque mode with the gripper motor set to this angle. This makes it possible
 # to squeeze the gripper and have it spring back to an open position on its own.
 gripper_open_degree: 35.156
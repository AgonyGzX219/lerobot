--- conflicted
+++ resolved
@@ -120,13 +120,9 @@
   # `batch_size` specifies the number of environments to use in a gym.vector.VectorEnv.
   batch_size: 1
   # `use_async_envs` specifies whether to use asynchronous environments (multiprocessing).
-<<<<<<< HEAD
-  use_async_envs: false
+  use_async_envs: true
   n_action_buffer: 0
   do_simulate_latency: false
-=======
-  use_async_envs: true
->>>>>>> 9c7649f1
 
 wandb:
   enable: false

--- conflicted
+++ resolved
@@ -52,14 +52,9 @@
             print(f"\nInstall module '{e.name}'")
         elif isinstance(e, SerialException):
             print("\nNo physical motors bus detected.")
-<<<<<<< HEAD
-
-        traceback.print_exc()
-=======
         else:
             traceback.print_exc()
 
->>>>>>> c351e1ff
         return False
 
 
@@ -83,14 +78,9 @@
             print(f"\nInstall module '{e.name}'")
         elif isinstance(e, ValueError) and "camera_index" in e.args[0]:
             print("\nNo physical camera detected.")
-<<<<<<< HEAD
-
-        traceback.print_exc()
-=======
         else:
             traceback.print_exc()
 
->>>>>>> c351e1ff
         return False
 
 
@@ -114,14 +104,9 @@
             print(f"\nInstall module '{e.name}'")
         elif isinstance(e, SerialException):
             print("\nNo physical motors bus detected.")
-<<<<<<< HEAD
-
-        traceback.print_exc()
-=======
         else:
             traceback.print_exc()
 
->>>>>>> c351e1ff
         return False
 
 

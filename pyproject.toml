[tool.poetry]
name = "lerobot"
version = "0.1.0"
description = "🤗 LeRobot: State-of-the-art Machine Learning for Real-World Robotics in Pytorch"
authors = [
    "Rémi Cadène <re.cadene@gmail.com>",
    "Simon Alibert <alibert.sim@gmail.com>",
    "Alexander Soare <alexander.soare159@gmail.com>",
    "Quentin Gallouédec <quentin.gallouedec@ec-lyon.fr>",
    "Adil Zouitine <adilzouitinegm@gmail.com>",
    "Thomas Wolf <thomaswolfcontact@gmail.com>",
]
repository = "https://github.com/huggingface/lerobot"
readme = "README.md"
license = "Apache-2.0"
classifiers=[
    "Development Status :: 3 - Alpha",
    "Intended Audience :: Developers",
    "Intended Audience :: Education",
    "Intended Audience :: Science/Research",
    "Topic :: Software Development :: Build Tools",
    "Topic :: Scientific/Engineering :: Artificial Intelligence",
    "License :: OSI Approved :: Apache Software License",
    "Programming Language :: Python :: 3.10",
]
packages = [{include = "lerobot"}]


[tool.poetry.dependencies]
python = ">=3.10,<3.13"
termcolor = ">=2.4.0"
omegaconf = ">=2.3.0"
wandb = ">=0.16.3"
imageio = {extras = ["ffmpeg"], version = ">=2.34.0"}
gdown = ">=5.1.0"
hydra-core = ">=1.3.2"
einops = ">=0.8.0"
pymunk = ">=6.6.0"
zarr = ">=2.17.0"
numba = ">=0.59.0"
torch = "^2.2.1"
opencv-python = ">=4.9.0"
diffusers = "^0.27.2"
torchvision = ">=0.17.1"
h5py = ">=3.10.0"
huggingface-hub = {extras = ["hf-transfer"], version = "^0.23.0"}
gymnasium = ">=0.29.1"
cmake = ">=3.29.0.1"
gym-dora = { git = "https://github.com/dora-rs/dora-lerobot.git", subdirectory = "gym_dora", optional = true }
gym-pusht = { version = ">=0.1.3", optional = true}
gym-xarm = { version = ">=0.1.1", optional = true}
gym-aloha = { version = ">=0.1.1", optional = true}
pre-commit = {version = ">=3.7.0", optional = true}
debugpy = {version = ">=1.8.1", optional = true}
pytest = {version = ">=8.1.0", optional = true}
pytest-cov = {version = ">=5.0.0", optional = true}
datasets = "^2.19.0"
imagecodecs = { version = ">=2024.1.1", optional = true }
pyav = ">=12.0.5"
moviepy = ">=1.0.3"
rerun-sdk = ">=0.15.1"
deepdiff = ">=7.0.1"
<<<<<<< HEAD
pyrealsense2 = {version = "^2.55.1.6486", optional = true}
dynamixel-sdk = "^3.7.31"
=======
scikit-image = {version = "^0.23.2", optional = true}
>>>>>>> 342f429f


[tool.poetry.extras]
dora = ["gym-dora"]
pusht = ["gym-pusht"]
xarm = ["gym-xarm"]
aloha = ["gym-aloha"]
dev = ["pre-commit", "debugpy"]
test = ["pytest", "pytest-cov"]
umi = ["imagecodecs"]
video_benchmark = ["scikit-image"]

[tool.ruff]
line-length = 110
target-version = "py310"
exclude = [
    "tests/data",
    ".bzr",
    ".direnv",
    ".eggs",
    ".git",
    ".git-rewrite",
    ".hg",
    ".mypy_cache",
    ".nox",
    ".pants.d",
    ".pytype",
    ".ruff_cache",
    ".svn",
    ".tox",
    ".venv",
    "__pypackages__",
    "_build",
    "buck-out",
    "build",
    "dist",
    "node_modules",
    "venv",
]


[tool.ruff.lint]
select = ["E4", "E7", "E9", "F", "I", "N", "B", "C4", "SIM"]
ignore-init-module-imports = true


[build-system]
requires = ["poetry-core"]
build-backend = "poetry.core.masonry.api"<|MERGE_RESOLUTION|>--- conflicted
+++ resolved
@@ -60,12 +60,9 @@
 moviepy = ">=1.0.3"
 rerun-sdk = ">=0.15.1"
 deepdiff = ">=7.0.1"
-<<<<<<< HEAD
 pyrealsense2 = {version = "^2.55.1.6486", optional = true}
 dynamixel-sdk = "^3.7.31"
-=======
 scikit-image = {version = "^0.23.2", optional = true}
->>>>>>> 342f429f
 
 
 [tool.poetry.extras]
